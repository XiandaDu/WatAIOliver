--- conflicted
+++ resolved
@@ -9,14 +9,10 @@
 class SupabaseVectorClient:
     """Supabase vector database client optimized for 512-dimensional vectors."""
     
-<<<<<<< HEAD
+
     def __init__(self, supabase_url: str, supabase_key: str, embeddings_client, table_name: str = "document_embeddings"):
         """
         Initialize Supabase vector client and vector store.
-=======
-    def __init__(self, supabase_url: str, supabase_service_role_key: str, embeddings_client, table_name: str = "document_embeddings"):
-        """Initialize Supabase vector client.
->>>>>>> 0319517a
         
         Args:
             supabase_url: Supabase project URL
