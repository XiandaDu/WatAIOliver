from typing import List, Dict, Any, Optional
from datetime import datetime
from pathlib import Path
import sys
import os

# Add the project root to the path so we can import config
sys.path.append(os.path.join(os.path.dirname(__file__), '../../..'))
from config.constants import ModelConfig, TextProcessingConfig

# Import document loaders for different file types
from langchain_community.document_loaders import TextLoader, PyPDFLoader, Docx2txtLoader
from langchain.chains import RetrievalQA
from langchain.schema import Document

# Import application settings and modular service clients
from app.config import Settings
from embedding.google_embedding_client import GoogleEmbeddingClient
from llm_clients.gemini_client import GeminiClient
from vector_db.supabase_client import SupabaseVectorClient


class RAGService:
    """Orchestrates RAG operations using modular components.
    
    Handles document processing, embedding, storage, retrieval, and question-answering.
    """
    
    def __init__(self, settings: Settings):
        """
        Initialize RAGService with application settings and modular clients.
        Sets up embedding, LLM, and vector database clients.
        """
        self.settings = settings
        
        # Initialize Google embedding client for document chunking and vectorization
        self.embedding_client = GoogleEmbeddingClient(
            google_cloud_project=settings.google_cloud_project,
            model="text-embedding-004",  # new
            output_dimensionality=ModelConfig.DEFAULT_OUTPUT_DIMENSIONALITY
        )
        # self.embedding_client = GoogleEmbeddingClient(
        #     google_cloud_project=settings.google_cloud_project,
        #     model="gemini-embedding-001",  # old，commented
        #     output_dimensionality=ModelConfig.DEFAULT_OUTPUT_DIMENSIONALITY
        # )
        
        # Initialize Gemini LLM client for question answering
        self.llm_client = GeminiClient(
            api_key=settings.google_api_key,
            model="gemini-2.5-pro",
            temperature=ModelConfig.DEFAULT_TEMPERATURE
        )
        
        # Initialize Supabase vector database client for storing and retrieving embeddings
        self.vector_client = SupabaseVectorClient(
            supabase_url=settings.supabase_url or "",
            supabase_service_role_key=settings.supabase_api_key or "",
            embeddings_client=self.embedding_client,
            table_name="document_embeddings"
        )
        
        # Create base retriever and QA chain (will be course-filtered when needed)
        self.base_retriever_config = {
            "search_type": "similarity_score_threshold",
            "search_kwargs": {
                "k": TextProcessingConfig.DEFAULT_RETRIEVAL_K,
                "score_threshold": TextProcessingConfig.DEFAULT_SCORE_THRESHOLD
            }
        }

<<<<<<< HEAD
    def process_document(self, course_id: str, content: str, doc_id: str = None) -> Dict[str, Any]:
        """
        Process and store a document in the vector database.
        Splits document, adds metadata, and stores chunks as embeddings.
        
        Args:
            course_id: Identifier for the course the document is associated with
            content: The raw content of the document to be processed
            doc_id: Optional pre-defined document ID, if not provided, one will be generated
            
        Returns:
            A dictionary with document processing results, including document ID and chunk count
        """
=======
    def process_document(self, course_id: str, content: str, doc_id: Optional[str] = None) -> Dict[str, Any]:
        """Process and store a document in the vector database."""
>>>>>>> 0319517a
        try:
            doc_id = doc_id or f"doc_{hash(content) % 10**10}"
            
            document = Document(
                page_content=content,
                metadata={"course_id": course_id, "document_id": doc_id}
            )
            
            # Split document using embedding client
            chunks = self.embedding_client.split_documents([document])
            
            # Add metadata to chunks
            for i, chunk in enumerate(chunks):
                chunk.metadata.update({
                    "chunk_index": i,
                    "total_chunks": len(chunks)
                })
            
            # Store in vector database
            self.vector_client.add_documents(chunks)
            
            return {
                "document_id": doc_id,
                "chunks_created": len(chunks),
                "success": True
            }
        except Exception as e:
            return {"error": str(e), "success": False}

    def process_file_from_storage(self, file_identifier: str, course_id: str) -> Dict[str, Any]:
        """Complete stateless processing flow: Load -> Split -> Embed -> Write Back.
        
        This implements the processing pipeline described in the meeting notes:
        1. Load: Pull raw file from storage
        2. Split: Use RecursiveCharacterTextSplitter to chunk document  
        3. Embed: Convert chunks to 512D vectors using gemini-embedding-001
        4. Write Back: Bulk-write vectors and metadata to Supabase PG vector table
        
        Args:
            file_identifier: Identifier for file in Supabase Storage
            course_id: Course identifier for metadata
            
        Returns:
            Processing result with statistics
        """
        try:
            print(f"🚀 Starting stateless processing flow for file: {file_identifier}")
            
            # Step 1: Load - Pull raw file from Supabase Storage
            print("📁 Step 1: Loading file from storage...")
            # Note: In production, this would pull from Supabase Storage
            # For now, we'll work with the content directly
            
            # Step 2: Split - Use preset text splitting strategy
            print("✂️ Step 2: Splitting document into chunks...")
            document = Document(
                page_content="Sample content for processing",  # Replace with actual file content
                metadata={
                    "course_id": course_id,
                    "file_identifier": file_identifier,
                    "processed_at": datetime.now().isoformat()
                }
            )
            
            chunks = self.embedding_client.split_documents([document])
            print(f"   Created {len(chunks)} chunks")
            
            # Step 3: Embed - Convert text chunks to 512D vectors
            print("🧠 Step 3: Generating embeddings with gemini-embedding-001...")
            
            # Add enhanced metadata to chunks
            for i, chunk in enumerate(chunks):
                chunk.metadata.update({
                    "chunk_index": i,
                    "total_chunks": len(chunks),
                    "file_identifier": file_identifier,
                    "embedding_model": "gemini-embedding-001",
                    "vector_dimensions": ModelConfig.DEFAULT_OUTPUT_DIMENSIONALITY
                })
            
            # Step 4: Write Back - Bulk-write to Supabase PG vector table
            print("💾 Step 4: Bulk-writing vectors to Supabase...")
            document_ids = self.vector_client.add_documents(chunks)
            
            # Get model info for response
            model_info = self.embedding_client.get_model_info()
            vector_info = self.vector_client.get_table_info()
            
            result = {
                "file_identifier": file_identifier,
                "course_id": course_id,
                "chunks_created": len(chunks),
                "document_ids": document_ids,
                "model_info": model_info,
                "vector_info": vector_info,
                "processing_complete": True,
                "success": True
            }
            
            print("✅ Stateless processing flow completed successfully")
            print(f"   📊 Statistics: {len(chunks)} chunks, {model_info['output_dimensionality']}D vectors")
            
            return result
            
        except Exception as e:
            error_msg = f"❌ Processing flow failed: {str(e)}"
            print(error_msg)
            return {
                "file_identifier": file_identifier,
                "error": str(e),
                "success": False
            }

    def answer_question(self, course_id: str, question: str) -> Dict[str, Any]:
<<<<<<< HEAD
        """
        Answer a question using RAG with modular components.
        Retrieves relevant chunks and generates answer using LLM.
        
        Args:
            course_id: Identifier for the course
            question: The question text to be answered
            
        Returns:
            A dictionary with the answer, source information, and success status
        """
=======
        
        """Answer a question using RAG with detailed debug logging."""
>>>>>>> 0319517a
        try:
            print(f"DEBUG: Starting RAG query for course_id='{course_id}', question='{question[:100]}...'")
            
            # First, check what vectors exist in the database without any filters
            print("DEBUG: Checking all vectors in database...")
            try:
                all_vectors = self.vector_client.vector_store.similarity_search_with_relevance_scores(
                    query=question,
                    k=20  # Get more results to see what's in the database
                )
                print(f"DEBUG: Found {len(all_vectors)} total vectors in database (no filters):")
                for i, (doc, score) in enumerate(all_vectors):
                    print(f"  Vector {i+1}: score={score:.4f}, course_id='{doc.metadata.get('course_id', 'MISSING')}', content='{doc.page_content[:100]}...'")
            except Exception as e:
                print(f"DEBUG: Error checking all vectors: {e}")
            
            # Now try with course filter
            print(f"DEBUG: Searching for vectors with course_id='{course_id}'...")
            search_results = self.vector_client.similarity_search_with_score(
                query=question,
                k=TextProcessingConfig.DEFAULT_RETRIEVAL_K,
                filter={"course_id": course_id}
            )
            
            print(f"DEBUG: Retrieved {len(search_results)} vectors for course_id '{course_id}':")
            for i, (doc, score) in enumerate(search_results):
                print(f"  Vector {i+1}: score={score:.4f}, content='{doc.page_content[:100]}...'")
                if hasattr(doc, 'metadata') and doc.metadata:
                    print(f"    Metadata: {doc.metadata}")
            
            if len(search_results) == 0:
                print(f"DEBUG: No vectors found for course_id '{course_id}'. Trying without course filter...")
                # If no results with course filter, try without it
                search_results = self.vector_client.vector_store.similarity_search_with_relevance_scores(
                    query=question,
                    k=TextProcessingConfig.DEFAULT_RETRIEVAL_K
                )
                print(f"DEBUG: Found {len(search_results)} vectors without course filter:")
                for i, (doc, score) in enumerate(search_results):
                    print(f"  Vector {i+1}: score={score:.4f}, course_id='{doc.metadata.get('course_id', 'MISSING')}', content='{doc.page_content[:100]}...'")
            
            # Create retriever and QA chain
            qa_chain = self.create_course_qa_chain(course_id)
            
            # Generate answer using modular QA chain
            response = qa_chain.invoke({"query": question})
            
            # Format sources with detailed debug information
            sources = self._format_sources_with_debug(response.get("source_documents", []))
            
            debug_info = {
                "query": question,
                "course_id": course_id,
                "vectors_retrieved": len(search_results),
                "vector_scores": [{"index": i, "score": score, "content_preview": doc.page_content[:100]} 
                                 for i, (doc, score) in enumerate(search_results)]
            }
            
            return {
                "answer": response["result"],
                "sources": sources,
                "debug_info": debug_info,
                "success": True
            }
        except Exception as e:
            print(f"DEBUG: RAG query failed: {str(e)}")
            import traceback
            print(f"DEBUG: Full error traceback: {traceback.format_exc()}")
            return {"error": str(e), "success": False}
    
<<<<<<< HEAD
    def _format_sources(self, source_documents):
        """
        Format source documents for response.
        Truncates content and includes metadata for each source.
        
        Args:
            source_documents: List of source Document objects
        
        Returns:
            A list of formatted source information dictionaries
        """
=======
    def _format_sources_with_debug(self, source_documents):
        """Format source documents for response with debug information."""
>>>>>>> 0319517a
        sources = []
        for i, doc in enumerate(source_documents):
            similarity_score = doc.metadata.get('similarity_score', 'N/A') if hasattr(doc, 'metadata') and doc.metadata else 'N/A'
            sources.append({
                "index": i,
                "content": doc.page_content[:500],
                "score": similarity_score,
                "metadata": doc.metadata if hasattr(doc, 'metadata') else {},
                "content_length": len(doc.page_content)
            })
        return sources

    def load_file(self, file_path: str) -> List[Document]:
        """
        Load documents from file using appropriate loader based on file extension.
        Supports .txt, .pdf, and .docx formats.
        
        Args:
            file_path: The path to the file to be loaded
        
        Returns:
            A list of Document objects loaded from the file
        """
        path = Path(file_path)
        if path.suffix == '.txt':
            loader = TextLoader(file_path)
        elif path.suffix == '.pdf':
            loader = PyPDFLoader(file_path)
        elif path.suffix == '.docx':
            loader = Docx2txtLoader(file_path)
        else:
            raise ValueError(f"Unsupported file type: {path.suffix}")
        
        return loader.load()
    
    def create_course_retriever(self, course_id: str):
        """
        Create a course-specific retriever with metadata filtering.
        Restricts retrieval to documents matching the given course_id.
        
        Args:
            course_id: The ID of the course to filter documents by
        
        Returns:
            A retriever object configured to retrieve documents for the specified course
        """
        config = self.base_retriever_config.copy()
        config["search_kwargs"]["filter"] = {"course_id": course_id}
        
        return self.vector_client.as_retriever(**config)
    
    def create_course_qa_chain(self, course_id: str):
        """
        Create a course-specific QA chain using the retriever and LLM client.
        Enables retrieval-augmented generation for question answering.
        
        Args:
            course_id: The ID of the course to create the QA chain for
        
        Returns:
            A QA chain object configured for the specified course
        """
        retriever = self.create_course_retriever(course_id)
        
        return RetrievalQA.from_chain_type(
            llm=self.llm_client.get_llm_client(),
            retriever=retriever,
            return_source_documents=True
        )<|MERGE_RESOLUTION|>--- conflicted
+++ resolved
@@ -69,7 +69,6 @@
             }
         }
 
-<<<<<<< HEAD
     def process_document(self, course_id: str, content: str, doc_id: str = None) -> Dict[str, Any]:
         """
         Process and store a document in the vector database.
@@ -83,10 +82,6 @@
         Returns:
             A dictionary with document processing results, including document ID and chunk count
         """
-=======
-    def process_document(self, course_id: str, content: str, doc_id: Optional[str] = None) -> Dict[str, Any]:
-        """Process and store a document in the vector database."""
->>>>>>> 0319517a
         try:
             doc_id = doc_id or f"doc_{hash(content) % 10**10}"
             
@@ -201,7 +196,6 @@
             }
 
     def answer_question(self, course_id: str, question: str) -> Dict[str, Any]:
-<<<<<<< HEAD
         """
         Answer a question using RAG with modular components.
         Retrieves relevant chunks and generates answer using LLM.
@@ -213,10 +207,7 @@
         Returns:
             A dictionary with the answer, source information, and success status
         """
-=======
-        
-        """Answer a question using RAG with detailed debug logging."""
->>>>>>> 0319517a
+
         try:
             print(f"DEBUG: Starting RAG query for course_id='{course_id}', question='{question[:100]}...'")
             
@@ -287,7 +278,7 @@
             print(f"DEBUG: Full error traceback: {traceback.format_exc()}")
             return {"error": str(e), "success": False}
     
-<<<<<<< HEAD
+
     def _format_sources(self, source_documents):
         """
         Format source documents for response.
@@ -299,10 +290,6 @@
         Returns:
             A list of formatted source information dictionaries
         """
-=======
-    def _format_sources_with_debug(self, source_documents):
-        """Format source documents for response with debug information."""
->>>>>>> 0319517a
         sources = []
         for i, doc in enumerate(source_documents):
             similarity_score = doc.metadata.get('similarity_score', 'N/A') if hasattr(doc, 'metadata') and doc.metadata else 'N/A'
