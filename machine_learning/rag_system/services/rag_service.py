from typing import List, Dict, Any, Optional
from datetime import datetime
from pathlib import Path

from machine_learning.constants import ModelConfig, TextProcessingConfig

# Import document loaders for different file types
from langchain_community.document_loaders import TextLoader, PyPDFLoader, Docx2txtLoader
from langchain.chains import RetrievalQA
from langchain.schema import Document

from rag_system.app.config import Settings
from rag_system.embedding.google_embedding_client import GoogleEmbeddingClient
from rag_system.llm_clients.gemini_client import GeminiClient
from rag_system.vector_db.supabase_client import SupabaseVectorClient


class RAGService:
    """Orchestrates RAG operations using modular components.
    
    Handles document processing, embedding, storage, retrieval, and question-answering.
    """
    
    def __init__(self, settings: Settings):
        """
        Initialize RAGService with application settings and modular clients.
        Sets up embedding, LLM, and vector database clients.
        """
        self.settings = settings
        
        # Initialize Google embedding client for document chunking and vectorization
        self.embedding_client = GoogleEmbeddingClient(
            google_cloud_project=settings.google_cloud_project,
            model="text-embedding-004",  # new
            output_dimensionality=ModelConfig.DEFAULT_OUTPUT_DIMENSIONALITY
        )
        # self.embedding_client = GoogleEmbeddingClient(
        #     google_cloud_project=settings.google_cloud_project,
        #     model="gemini-embedding-001",  # old，commented
        #     output_dimensionality=ModelConfig.DEFAULT_OUTPUT_DIMENSIONALITY
        # )
        
<<<<<<< HEAD
        # Initialize Gemini LLM client for question answering
=======
        # Initialize Gemini LLM client for question answering (default to Flash)
>>>>>>> 9ef2bfe6
        self.llm_client = GeminiClient(
            api_key=settings.google_api_key,
            model="gemini-2.5-flash",  # Changed from Pro to Flash as default
            temperature=ModelConfig.DEFAULT_TEMPERATURE
        )
        
        # Initialize Supabase vector database client for storing and retrieving embeddings
        self.vector_client = SupabaseVectorClient(
            supabase_url=settings.supabase_url or "",
            supabase_service_role_key=settings.supabase_api_key or "",
            embeddings_client=self.embedding_client,
            table_name="document_embeddings"
        )
        
        # Create base retriever and QA chain (will be course-filtered when needed)
        self.base_retriever_config = {
            "search_type": "similarity_score_threshold",
            "search_kwargs": {
                "k": TextProcessingConfig.DEFAULT_RETRIEVAL_K,
                "score_threshold": TextProcessingConfig.DEFAULT_SCORE_THRESHOLD
            }
        }

    def process_document(self, course_id: str, content: str, doc_id: str = None) -> Dict[str, Any]:
        """
        Process and store a document in the vector database.
        Splits document, adds metadata, and stores chunks as embeddings.
        
        Args:
            course_id: Identifier for the course the document is associated with
            content: The raw content of the document to be processed
            doc_id: Optional pre-defined document ID, if not provided, one will be generated
            
        Returns:
            A dictionary with document processing results, including document ID and chunk count
        """
        try:
            import time
            doc_id = doc_id or f"doc_{hash(content) % 10**10}_{int(time.time() * 1000)}"
            
            document = Document(
                page_content=content,
                metadata={"course_id": course_id, "document_id": doc_id}
            )
            
            # Split document using embedding client
            chunks = self.embedding_client.split_documents([document])
            
            # Add metadata to chunks
            for i, chunk in enumerate(chunks):
                chunk.metadata.update({
                    "chunk_index": i,
                    "total_chunks": len(chunks)
                })
            
            # Store in vector database
            self.vector_client.add_documents(chunks)
            
            return {
                "document_id": doc_id,
                "chunks_created": len(chunks),
                "success": True
            }
        except Exception as e:
            return {"error": str(e), "success": False}

    def process_file_from_storage(self, file_identifier: str, course_id: str) -> Dict[str, Any]:
        """Complete stateless processing flow: Load -> Split -> Embed -> Write Back.
        
        This implements the processing pipeline described in the meeting notes:
        1. Load: Pull raw file from storage
        2. Split: Use RecursiveCharacterTextSplitter to chunk document  
        3. Embed: Convert chunks to 512D vectors using gemini-embedding-001
        4. Write Back: Bulk-write vectors and metadata to Supabase PG vector table
        
        Args:
            file_identifier: Identifier for file in Supabase Storage
            course_id: Course identifier for metadata
            
        Returns:
            Processing result with statistics
        """
        try:
            print(f"Starting stateless processing flow for file: {file_identifier}")
            
            # Step 1: Load - Pull raw file from Supabase Storage
            print("Step 1: Loading file from storage...")
            # Note: In production, this would pull from Supabase Storage
            # For now, we'll work with the content directly
            
            # Step 2: Split - Use preset text splitting strategy
            print("️Step 2: Splitting document into chunks...")
            document = Document(
                page_content="Sample content for processing",  # Replace with actual file content
                metadata={
                    "course_id": course_id,
                    "file_identifier": file_identifier,
                    "processed_at": datetime.now().isoformat()
                }
            )
            
            chunks = self.embedding_client.split_documents([document])
            print(f"   Created {len(chunks)} chunks")
            
            # Step 3: Embed - Convert text chunks to 512D vectors
            print("Step 3: Generating embeddings with gemini-embedding-001...")
            
            # Add enhanced metadata to chunks
            for i, chunk in enumerate(chunks):
                chunk.metadata.update({
                    "chunk_index": i,
                    "total_chunks": len(chunks),
                    "file_identifier": file_identifier,
                    "embedding_model": "gemini-embedding-001",
                    "vector_dimensions": ModelConfig.DEFAULT_OUTPUT_DIMENSIONALITY
                })
            
            # Step 4: Write Back - Bulk-write to Supabase PG vector table
            print("Step 4: Bulk-writing vectors to Supabase...")
            document_ids = self.vector_client.add_documents(chunks)
            
            # Get model info for response
            model_info = self.embedding_client.get_model_info()
            vector_info = self.vector_client.get_table_info()
            
            result = {
                "file_identifier": file_identifier,
                "course_id": course_id,
                "chunks_created": len(chunks),
                "document_ids": document_ids,
                "model_info": model_info,
                "vector_info": vector_info,
                "processing_complete": True,
                "success": True
            }
            
            print("Stateless processing flow completed successfully")
            print(f"Statistics: {len(chunks)} chunks, {model_info['output_dimensionality']}D vectors")
            
            return result
            
        except Exception as e:
            error_msg = f"Processing flow failed: {str(e)}"
            print(error_msg)
            return {
                "file_identifier": file_identifier,
                "error": str(e),
                "success": False
            }

    def answer_question(self, course_id: str, question: str) -> Dict[str, Any]:
        """
        Answer a question using RAG with modular components.
        Retrieves relevant chunks and generates answer using LLM.
        
        Args:
            course_id: Identifier for the course
            question: The question text to be answered
            
        Returns:
            A dictionary with the answer, source information, and success status
        """

        try:
            # Get search results with course filter AND scores
            search_results = self.vector_client.similarity_search_with_score(
                query=question,
                k=TextProcessingConfig.DEFAULT_RETRIEVAL_K,
                filter={"course_id": course_id}
            )
            
            # Results will be logged by retrieve agent
            if not search_results:
                print(f"No results for course {course_id}, trying global search...")
                search_results = self.vector_client.vector_store.similarity_search_with_relevance_scores(
                    query=question,
                    k=TextProcessingConfig.DEFAULT_RETRIEVAL_K
                )
                if search_results:
                    print(f"Global search found {len(search_results)} chunks")
            
            # Extract documents and preserve scores in metadata
            documents_with_scores = []
            for doc, score in search_results:
                # Ensure the document has metadata
                if not hasattr(doc, 'metadata') or doc.metadata is None:
                    doc.metadata = {}
                # Store the actual similarity score
                doc.metadata['similarity_score'] = float(score)
                documents_with_scores.append(doc)
            
            # Generate answer using LLM directly with context
            if documents_with_scores:
                context = "\n\n".join([doc.page_content for doc in documents_with_scores[:4]])
                prompt = f"""Based on the following context, answer the question:

Context:
{context}

Question: {question}

Answer:"""
                
                answer = self.llm_client.generate(prompt)
            else:
                answer = "I couldn't find relevant information to answer your question."
            
            # Format sources with preserved scores
            sources = self._format_sources(documents_with_scores)
            
            return {
                "answer": answer,
                "sources": sources,
                "success": True
            }
        except Exception as e:
            print(f"RAG Error: {str(e)}")
            return {"error": str(e), "success": False}
    

    def _format_sources(self, source_documents):
        """
        Format source documents for response.
        Truncates content and includes metadata for each source.
        
        Args:
            source_documents: List of source Document objects
        
        Returns:
            A list of formatted source information dictionaries
        """
        sources = []
        for i, doc in enumerate(source_documents):
            similarity_score = doc.metadata.get('similarity_score', 'N/A') if hasattr(doc, 'metadata') and doc.metadata else 'N/A'
            sources.append({
                "index": i,
                "content": doc.page_content[:500],
                "score": similarity_score,
                "metadata": doc.metadata if hasattr(doc, 'metadata') else {},
                "content_length": len(doc.page_content)
            })
        return sources

    def load_file(self, file_path: str) -> List[Document]:
        """
        Load documents from file using appropriate loader based on file extension.
        Supports .txt, .pdf, and .docx formats.
        
        Args:
            file_path: The path to the file to be loaded
        
        Returns:
            A list of Document objects loaded from the file
        """
        path = Path(file_path)
        if path.suffix == '.txt':
            loader = TextLoader(file_path)
        elif path.suffix == '.pdf':
            loader = PyPDFLoader(file_path)
        elif path.suffix == '.docx':
            loader = Docx2txtLoader(file_path)
        else:
            raise ValueError(f"Unsupported file type: {path.suffix}")
        
        return loader.load()
    
    def create_course_retriever(self, course_id: str):
        """
        Create a course-specific retriever with metadata filtering.
        Restricts retrieval to documents matching the given course_id.
        
        Args:
            course_id: The ID of the course to filter documents by
        
        Returns:
            A retriever object configured to retrieve documents for the specified course
        """
        config = self.base_retriever_config.copy()
        config["search_kwargs"]["filter"] = {"course_id": course_id}
        
        return self.vector_client.as_retriever(**config)
    
    def create_course_qa_chain(self, course_id: str):
        """
        Create a course-specific QA chain using the retriever and LLM client.
        Enables retrieval-augmented generation for question answering.
        
        Args:
            course_id: The ID of the course to create the QA chain for
        
        Returns:
            A QA chain object configured for the specified course
        """
        retriever = self.create_course_retriever(course_id)
        
        return RetrievalQA.from_chain_type(
            llm=self.llm_client.get_llm_client(),
            retriever=retriever,
            return_source_documents=True
        )<|MERGE_RESOLUTION|>--- conflicted
+++ resolved
@@ -40,11 +40,7 @@
         #     output_dimensionality=ModelConfig.DEFAULT_OUTPUT_DIMENSIONALITY
         # )
         
-<<<<<<< HEAD
-        # Initialize Gemini LLM client for question answering
-=======
         # Initialize Gemini LLM client for question answering (default to Flash)
->>>>>>> 9ef2bfe6
         self.llm_client = GeminiClient(
             api_key=settings.google_api_key,
             model="gemini-2.5-flash",  # Changed from Pro to Flash as default
