"""
Reporter Agent - Report Writer

This agent synthesizes the final answer after debate convergence, creating
polished, refined, and pedagogically valuable responses.
"""

from typing import List, Dict, Any
from ai_agents.agents.base_agent import BaseAgent, AgentInput, AgentOutput, AgentRole


class ReporterAgent(BaseAgent):
    """
    Reporter Agent - Final Answer Synthesizer
    
    Responsible for:
    1. Synthesizing verified draft into final polished answer
    2. Handling both converged and deadlock scenarios
    3. Formatting answers for educational value
    4. Providing source attribution and citations
    """
    
    def __init__(self, config, llm_client=None, logger=None):
        super().__init__(AgentRole.REPORTER, config, llm_client, logger)
        
        # Reporter-specific prompts
        self.system_prompt = self._build_system_prompt()
        
    def _build_system_prompt(self) -> str:
        """Build the system prompt for the reporter"""
        return """
        You are an expert educational content writer and report synthesizer. Your role is to:

        1. SYNTHESIZE verified content into polished, final answers
        2. STRUCTURE responses for maximum educational value
        3. INTEGRATE remaining minor issues seamlessly
        4. ATTRIBUTE sources clearly and transparently
        5. MAINTAIN academic rigor while ensuring accessibility
        6. **CLEAN AND FIX** all retrieved content formatting issues

        Key principles:
        - Write in the tone of a seasoned, knowledgeable teacher
        - Organize content logically: introduction, steps, key takeaways
        - **Fix all document parsing artifacts**: broken sentences, missing punctuation, fragmented text
        - **Transform raw retrieval text** into coherent, well-structured explanations
        - **Ensure proper grammar and flow** - don't copy-paste raw retrieved content
        - **Present information naturally** - don't mention "Document 1", "sources", or "retrieved materials"
        - Be transparent about knowledge boundaries and limitations
        - Provide clear, actionable insights
        - Ensure content is suitable for educational contexts
        - Reflect carefully on the debate outcome before finalizing

        CRITICAL: The retrieved content may have formatting issues, incomplete sentences, broken mathematical expressions, or parsing errors. 
        Your job is to understand the meaning and rewrite it as clear, professional educational content that flows naturally without referencing sources.
        
        **SPECIAL ATTENTION TO MATH**: Fix incomplete formulas (e.g., "f(x) = x^" → "f(x) = x^n"), integrate scattered mathematical symbols, and ensure all equations are properly formatted and complete.

        Your output should be the definitive, high-quality answer to the user's question.
        """
    
    async def process(self, agent_input: AgentInput) -> AgentOutput:
        """
        Synthesize final answer from debate results
        
        Args:
            agent_input: Contains draft, critique results, and convergence status
            
        Returns:
            AgentOutput: Final polished answer ready for user
        """
        try:
            # Extract debate results
            draft_content = agent_input.metadata.get('draft_content', '')
            chain_of_thought = agent_input.metadata.get('chain_of_thought', [])
            final_draft_status = agent_input.metadata.get('final_draft_status', {})
            remaining_critiques = agent_input.metadata.get('remaining_critiques', [])
            context = agent_input.context
            original_query = agent_input.query
            
            debate_status = final_draft_status.get('status', 'approved')
            quality_score = final_draft_status.get('quality_score', 0.8)
            
            self.logger.info(f"Reporter synthesizing final answer...")
            self.logger.info(f"Debate status: {debate_status}, Quality: {quality_score:.3f}")
            
            # Generate final answer based on debate outcome
            if debate_status == "approved":
                final_answer = await self._synthesize_approved_answer(
                    original_query, draft_content, chain_of_thought, remaining_critiques, context
                )
            elif debate_status == "escalated":
                quality_warning = final_draft_status.get('quality_warning', 'Quality issues detected after multiple improvement attempts')
                final_answer = await self._synthesize_escalated_answer(
                    original_query, draft_content, remaining_critiques, context, quality_warning
                )
            elif debate_status == "deadlock":
                final_answer = await self._synthesize_deadlock_answer(
                    original_query, draft_content, remaining_critiques, context
                )
            else:
                # Fallback for unexpected status
                final_answer = await self._synthesize_fallback_answer(
                    original_query, draft_content, context
                )
            
            # Enhance with metadata and sources
            enhanced_answer = self._enhance_with_metadata(
                final_answer, context, quality_score, debate_status
            )
            
            return AgentOutput(
                success=True,
                content={
                    "final_answer": enhanced_answer,
                    "synthesis_metadata": {
                        "debate_status": debate_status,
                        "quality_score": quality_score,
                        "remaining_issues": len(remaining_critiques or []),
                        "context_sources": len(context),
                        "answer_structure": {
                            "has_introduction": "introduction" in enhanced_answer,
                            "has_step_by_step": "step_by_step_solution" in enhanced_answer,
                            "has_takeaways": "key_takeaways" in enhanced_answer,
                            "has_sources": "sources" in enhanced_answer
                        }
                    }
                },
                metadata={
                    "original_query": original_query,
                    "synthesis_approach": debate_status,
                    "educational_format": True
                },
                processing_time=0.0,  # Set by parent class
                agent_role=self.agent_role
            )
            
        except Exception as e:
            self.logger.error(f"Reporter failed: {str(e)}")
            raise e
    
    async def _synthesize_approved_answer(
        self, 
        query: str, 
        draft_content: str, 
        chain_of_thought: List[Dict[str, Any]], 
        remaining_critiques: List[Dict[str, Any]], 
        context: List[Dict[str, Any]]
    ) -> Dict[str, Any]:
        """Synthesize final answer from approved draft"""
        
        try:
            # Build comprehensive synthesis prompt
            cot_summary = self._format_chain_of_thought_summary(chain_of_thought)
            minor_issues = self._format_minor_issues(remaining_critiques)
            context_summary = self._format_context_summary(context)
            
            prompt = f"""
            {self.system_prompt}
            
            ORIGINAL QUERY:
            {query}
            
            VERIFIED DRAFT CONTENT:
            {draft_content}
            
            REASONING PROCESS:
            {cot_summary}
            
            MINOR REMAINING ISSUES TO ADDRESS:
            {minor_issues}
            
            SUPPORTING CONTEXT:
            {context_summary}
            
            Please synthesize this into a final, polished answer using this structure:
            
            ## INTRODUCTION
            [Brief context-setting introduction that acknowledges the question and previews the approach]
            
            ## STEP-BY-STEP SOLUTION
            [Clear, logical progression through the solution, incorporating insights from the reasoning process]
            
            ## KEY TAKEAWAYS
            [Important concepts, principles, or insights that generalize beyond this specific question]
            
            ## IMPORTANT NOTES
            [Any limitations, assumptions, or areas requiring caution - address minor issues transparently]
            
            Requirements:
            - **CLEAN UP FORMATTING ISSUES**: Fix broken sentences, missing punctuation, fragmented text from document parsing
            - **FORMAT MATH FOR KATEX**: Use proper LaTeX syntax - inline math: $f(x) = x^2$, display math: $$f(x) = x^2$$
            - **FIX MATHEMATICAL EXPRESSIONS ONLY**: Complete broken formulas (e.g., "f(x) = x^" → "$f(x) = x^2$"), integrate scattered math symbols with $ delimiters
            - **NO LONE MATH SYMBOLS**: Never leave symbols like π on separate lines - integrate them into complete sentences or expressions
            - **COMPLETE ALL BROKEN FORMULAS**: Fix incomplete expressions and fragmented mathematical content
            - **FIX SENTENCE FRAGMENTS**: Combine broken text pieces into complete, flowing sentences, remove trailing "and" or incomplete endings
            - **SYNTHESIZE CONCISELY**: Transform raw retrieved content into coherent explanations without unnecessary expansion
            - **FIX DOCUMENT PARSING ARTIFACTS**: Remove formatting errors, incomplete sentences, and garbled text
            - **CREATE PROPER FLOW**: Ensure logical transitions between concepts and ideas
            - **USE ACADEMIC WRITING STYLE**: Clear, professional, and educational tone
            - **NO DOCUMENT REFERENCES**: Don't mention "Document 1", "according to sources", or "based on provided materials" - present information naturally
            - **KEEP ORIGINAL SCOPE**: Don't expand beyond the original content's scope unless necessary for clarity
            - Integrate minor issues seamlessly (don't ignore them, but address them naturally)
            - Maintain educational value and clear explanations
            - Use a confident but honest tone
            - Ensure accuracy and logical flow
            """
            
            response = await self._call_llm(prompt, temperature=0.3)
            
            if response:
                return self._parse_structured_answer(response)
            else:
                raise Exception("No response from LLM for answer synthesis")
                
        except Exception as e:
            self.logger.error(f"Approved answer synthesis failed: {str(e)}")
            # Fallback to basic structure
            return self._create_fallback_structure(draft_content, query)
    
    async def _synthesize_escalated_answer(
        self, 
        query: str, 
        draft_content: str, 
        persistent_critiques: List[Dict[str, Any]], 
        context: List[Dict[str, Any]],
        quality_warning: str
    ) -> Dict[str, Any]:
        """Synthesize answer for escalated situation with quality warnings"""
        
        try:
            critiques_summary = self._format_unresolved_issues(persistent_critiques)
            context_summary = self._format_context_summary(context)
            
            prompt = f"""
            {self.system_prompt}
            
            SITUATION: After 3 improvement iterations, some quality issues remain unresolved. You need to provide the best possible answer while clearly warning the user about potential limitations.
            
            ORIGINAL QUERY:
            {query}
            
            BEST AVAILABLE DRAFT:
            {draft_content}
            
            PERSISTENT QUALITY ISSUES:
            {critiques_summary}
            
            QUALITY WARNING TO INCLUDE:
            {quality_warning}
            
            SUPPORTING CONTEXT:
            {context_summary}
            
            INSTRUCTIONS:
            1. Provide a comprehensive answer based on the available draft and context
            2. PROMINENTLY include the quality warning at the beginning
            3. Clearly indicate which parts may be uncertain or problematic
            4. Suggest ways the user can verify or improve the information
            5. Maintain educational value while being transparent about limitations
            
            Format your response as a well-structured educational answer with clear sections.
            """
            
            response = await self._call_llm(prompt, temperature=0.3)
            
            return {
                "content": response,
                "status": "escalated",
                "quality_warning": quality_warning,
                "persistent_issues": len(persistent_critiques),
                "transparency": "This answer includes quality warnings due to unresolved issues after multiple improvement attempts."
            }
            
        except Exception as e:
            self.logger.error(f"Escalated answer synthesis failed: {e}")
            return {
                "content": f"I apologize, but I encountered difficulties providing a complete answer to your question. The system detected quality issues that couldn't be fully resolved: {quality_warning}",
                "status": "error",
                "quality_warning": quality_warning
            }
    
    async def _synthesize_deadlock_answer(
        self, 
        query: str, 
        draft_content: str, 
        unresolved_critiques: List[Dict[str, Any]], 
        context: List[Dict[str, Any]]
    ) -> Dict[str, Any]:
        """Synthesize answer for deadlock situation with transparency"""
        
        try:
            unresolved_summary = self._format_unresolved_issues(unresolved_critiques)
            context_summary = self._format_context_summary(context)
            
            prompt = f"""
            {self.system_prompt}
            
            SITUATION: The debate process reached a deadlock without full convergence. You need to provide the best possible answer while being transparent about limitations.
            
            ORIGINAL QUERY:
            {query}
            
            BEST AVAILABLE DRAFT:
            {draft_content}
            
            UNRESOLVED ISSUES:
            {unresolved_summary}
            
            SUPPORTING CONTEXT:
            {context_summary}
            
            Please create a transparent, educational response using this structure:
            
            ## PARTIAL SOLUTION
            [Present the best available information and reasoning, clearly indicating confidence levels]
            
            ## AREAS OF UNCERTAINTY
            [Honestly discuss unresolved aspects, conflicting information, or gaps in knowledge]
            
            ## WHAT WE CAN CONCLUDE
            [Clearly state what can be confidently concluded from available information]
            
            ## RECOMMENDATIONS FOR FURTHER EXPLORATION
            [Suggest specific areas for additional research or verification]
            
            Requirements:
            - Be completely honest about limitations
            - Still provide maximum educational value
            - Maintain academic integrity
            - Guide user toward reliable sources for unclear areas
            """
            
            response = await self._call_llm(prompt, temperature=0.2)
            
            if response:
                return self._parse_structured_answer(response, deadlock_mode=True)
            else:
                raise Exception("No response from LLM for deadlock synthesis")
                
        except Exception as e:
            self.logger.error(f"Deadlock answer synthesis failed: {str(e)}")
            # Fallback with transparency message
            return {
                "partial_solution": draft_content or "Unable to provide complete solution due to unresolved issues.",
                "areas_of_uncertainty": "Multiple technical issues prevented full verification of this response.",
                "recommendations": "Please consult additional authoritative sources for verification."
            }
    
    async def _synthesize_fallback_answer(
        self, 
        query: str, 
        draft_content: str, 
        context: List[Dict[str, Any]]
    ) -> Dict[str, Any]:
        """Synthesize basic answer as fallback"""
        
        return {
            "introduction": f"In response to your query: {query}",
            "step_by_step_solution": draft_content or "Unable to generate complete solution.",
            "key_takeaways": "Additional analysis would be needed for complete insights.",
            "important_notes": "This response may require further verification."
        }
    
    def _format_chain_of_thought_summary(self, chain_of_thought: List[Dict[str, Any]]) -> str:
        """Format Chain of Thought for synthesis prompt"""
        
        if not chain_of_thought:
            return "No detailed reasoning process available."
        
        formatted_steps = []
        for step in chain_of_thought:
            step_num = step.get('step', 'N/A')
            thought = step.get('thought', '')
            details = step.get('details', [])
            
            formatted_step = f"Step {step_num}: {thought}"
            if details:
                formatted_step += f"\n  - {'; '.join(details[:3])}"  # Limit details
            
            formatted_steps.append(formatted_step)
        
        return "\n".join(formatted_steps)
    
    def _format_minor_issues(self, critiques: List[Dict[str, Any]]) -> str:
        """Format minor remaining issues for synthesis"""
        
        if not critiques:
            return "No minor issues to address."
        
        issue_descriptions = []
        for critique in critiques[:5]:  # Limit to most important
            severity = critique.get('severity', 'unknown')
            description = critique.get('description', 'No description')
            issue_type = critique.get('type', 'unknown')
            
            issue_descriptions.append(f"• ({severity}) {description}")
        
        return f"Minor issues to integrate naturally:\n" + "\n".join(issue_descriptions)
    
    def _format_unresolved_issues(self, critiques: List[Dict[str, Any]]) -> str:
        """Format unresolved issues for deadlock transparency"""
        
        if not critiques:
            return "No specific unresolved issues documented."
        
        # Group by severity for clear presentation
        by_severity = {}
        for critique in critiques:
            severity = critique.get('severity', 'medium')
            if severity not in by_severity:
                by_severity[severity] = []
            by_severity[severity].append(critique.get('description', 'No description'))
        
        formatted_issues = []
        for severity in ['critical', 'high', 'medium', 'low']:
            if severity in by_severity:
                issues = by_severity[severity][:3]  # Limit per severity
                formatted_issues.append(f"{severity.upper()} ISSUES:")
                for issue in issues:
                    formatted_issues.append(f"• {issue}")
        
        return "\n".join(formatted_issues)
    
    def _format_context_summary(self, context: List[Dict[str, Any]]) -> str:
        """Format context sources for synthesis"""
        
        if not context:
            return "No additional context sources available."
        
        summaries = []
        for i, ctx_item in enumerate(context[:3]):  # Limit to top sources
            text = ctx_item.get('text', ctx_item.get('content', ''))
            score = ctx_item.get('score', 'N/A')
            source = ctx_item.get('source', {})
            
            summary = f"Source {i+1} (Relevance: {score}):\n{text[:300]}..."
            summaries.append(summary)
        
        return "\n\n".join(summaries)
    
    def _parse_structured_answer(self, response: str, deadlock_mode: bool = False) -> Dict[str, Any]:
        """Parse LLM response into structured answer format"""
        
        answer = {}
        
        try:
            # Split response into sections
            sections = {}
            current_section = None
            current_content = []
            
            for line in response.split('\n'):
                line = line.strip()
                
                if line.startswith('## '):
                    # Save previous section
                    if current_section:
                        sections[current_section] = '\n'.join(current_content)
                    
                    # Start new section
                    current_section = line[3:].strip().lower().replace(' ', '_')
                    current_content = []
                    
                elif current_section and line:
                    current_content.append(line)
            
            # Save last section
            if current_section:
                sections[current_section] = '\n'.join(current_content)
            
            # Map sections to answer structure
            if deadlock_mode:
                answer["partial_solution"] = sections.get('partial_solution', response)
                answer["areas_of_uncertainty"] = sections.get('areas_of_uncertainty', '')
                answer["what_we_can_conclude"] = sections.get('what_we_can_conclude', '')
                answer["recommendations_for_further_exploration"] = sections.get('recommendations_for_further_exploration', '')
            else:
                answer["introduction"] = sections.get('introduction', '')
                answer["step_by_step_solution"] = sections.get('step-by-step_solution', sections.get('step_by_step_solution', response))
                answer["key_takeaways"] = sections.get('key_takeaways', '')
                answer["important_notes"] = sections.get('important_notes', '')
            
        except Exception as e:
            self.logger.warning(f"️ Answer parsing failed, using raw response: {str(e)}")
            # Fallback to raw response
            if deadlock_mode:
                answer["partial_solution"] = response
            else:
                answer["step_by_step_solution"] = response
        
        return answer
    
    def _create_fallback_structure(self, content: str, query: str) -> Dict[str, Any]:
        """Create basic fallback structure"""
        return {
            "introduction": f"Addressing your question: {query}",
            "step_by_step_solution": content or "Unable to generate complete solution.",
            "key_takeaways": "This response was generated with limited verification.",
            "important_notes": "Please verify this information with additional sources."
        }
    
    def _enhance_with_metadata(
        self, 
        answer: Dict[str, Any], 
        context: List[Dict[str, Any]], 
        quality_score: float, 
        debate_status: str
    ) -> Dict[str, Any]:
        """Enhance answer with confidence score, sources, and metadata"""
        
        enhanced = answer.copy()
        
        # Add confidence score
        enhanced["confidence_score"] = quality_score
        
        # Add source attribution
        sources = []
        for ctx_item in context[:5]:  # Limit sources
            source_info = ctx_item.get('source', {})
            score = ctx_item.get('score', 'N/A')
            
            if isinstance(source_info, dict):
                # Extract meaningful source information
                source_id = source_info.get('document_id', source_info.get('course_id', 'Unknown'))
                sources.append(f"{source_id} (relevance: {score})")
            else:
                sources.append(str(source_info))
        
        enhanced["sources"] = sources
        
        # Add quality indicators
        enhanced["quality_indicators"] = {
            "debate_status": debate_status,
            "verification_level": "high" if quality_score > 0.8 else "medium" if quality_score > 0.5 else "limited",
            "context_support": "strong" if len(context) >= 3 else "moderate" if len(context) >= 1 else "limited"
        }
        
        return enhanced
    
    async def _call_llm(self, prompt: str, temperature: float) -> str:
        """
        Call LLM with error handling, retry logic, and proper async interface support.
        
        Handles different LLM client types:
        - LangChain clients with ainvoke method (Cerebras, Gemini)
        - OpenAI client with generate_async method
        - Other clients with synchronous generate method
        
        Includes retry logic for server-side errors (up to 3 attempts).
        """
        async def _llm_operation():
            if hasattr(self.llm_client, 'get_llm_client'):
                llm = self.llm_client.get_llm_client()
                # Check if the underlying client has ainvoke (LangChain compatibility)
                if hasattr(llm, 'ainvoke'):
                    response = await llm.ainvoke(prompt, temperature=temperature)
                    content = response.content if hasattr(response, 'content') else str(response)
                    
                    # DEBUG: Log what the agents system generates
                    print("=== DEBUG AGENT SYSTEM OUTPUT (ainvoke) ===")
                    print("AGENT LLM RESPONSE:", repr(content[:1000]))  # First 1000 chars
                    print("==========================================")
                    
                    return content
                else:
                    # For raw clients (like OpenAI), use the wrapper's async method
                    if hasattr(self.llm_client, 'generate_async'):
                        response = await self.llm_client.generate_async(prompt, temperature=temperature)
                        content_str = str(response)
                        
                        # DEBUG: Log what the agents system generates
                        print("=== DEBUG AGENT SYSTEM OUTPUT (generate_async) ===")
                        print("AGENT LLM RESPONSE:", repr(content_str[:1000]))  # First 1000 chars
                        print("==================================================")
                        
                        return content_str
                    else:
                        # Last resort: synchronous generate
                        response = self.llm_client.generate(prompt, temperature=temperature)
                        return str(response)
            else:
                # Direct client interface - check for async support first
                if hasattr(self.llm_client, 'generate_async'):
                    response = await self.llm_client.generate_async(prompt, temperature=temperature)
                    content_str = str(response)
                    
                    # DEBUG: Log what the agents system generates
                    print("=== DEBUG AGENT SYSTEM OUTPUT (direct generate_async) ===")
                    print("AGENT LLM RESPONSE:", repr(content_str[:1000]))  # First 1000 chars
                    print("=========================================================")
                    
                    return content_str
                else:
                    # Fallback to synchronous generate (should not be called with await, but handle gracefully)
                    response = self.llm_client.generate(prompt, temperature=temperature)
                    return str(response)
        
        try:
            # Use retry mechanism for server-side errors
            return await self._retry_with_backoff(_llm_operation, max_retries=3, base_delay=1.0)
        except Exception as e:
            self.logger.error(f"LLM call failed after all retries: {str(e)}")
            return ""

    async def _call_llm_stream(self, prompt: str, temperature: float):
        """
        Call LLM with streaming support for all model types.
        
        Supports Cerebras, OpenAI GPT, and Gemini models with faster streaming.
        Includes retry logic for server-side errors.
        """
        import asyncio
        
        async def _stream_operation():
            if hasattr(self.llm_client, 'generate_stream'):
                print("=== STARTING CEREBRAS STREAMING ===")
                chunk_count = 0
                
                # All clients now support temperature parameter in generate_stream
                async for chunk in self.llm_client.generate_stream(prompt, temperature=temperature):
                    if chunk:
                        chunk_count += 1
                        yield chunk
                        # Reduced delay for faster streaming - only yield control periodically
                        if chunk_count % 3 == 0:  # Every 3rd chunk
                            await asyncio.sleep(0.01)  # 10ms delay (reduced from 50ms)
                print("=== CEREBRAS STREAMING COMPLETE ===")
            else:
                # Fallback to non-streaming if streaming not available
                response = await self._call_llm(prompt, temperature)
                # Simulate streaming by chunking the response with faster delivery
                chunk_size = 15  # Smaller chunks for smoother appearance
                for i in range(0, len(response), chunk_size):
                    yield response[i:i+chunk_size]
                    # Faster simulated streaming
                    await asyncio.sleep(0.02)  # 20ms delay per chunk
        
        retry_count = 0
        max_retries = 3
        
        while retry_count < max_retries:
            try:
                async for chunk in _stream_operation():
                    yield chunk
                return  # Success, exit retry loop
            except Exception as e:
                retry_count += 1
                
<<<<<<< HEAD
                # Only retry for server-side errors
                if not self._is_server_side_error(e):
                    self.logger.error(f"Non-retryable streaming error: {str(e)}")
                    yield f"Error: {str(e)}"
                    return
=======
                # DEBUG: Log what the agents system generates
                print("=== DEBUG AGENT SYSTEM OUTPUT ===")
                print("AGENT LLM RESPONSE:", repr(content))  # Full content
                print("================================")
>>>>>>> d7b328d7
                
                if retry_count < max_retries:
                    delay = 1.0 * (2 ** (retry_count - 1))  # Exponential backoff
                    self.logger.warning(
                        f"Streaming error (attempt {retry_count}/{max_retries}): {str(e)}. "
                        f"Retrying in {delay:.1f}s..."
                    )
                    yield f"[Connection error, retrying in {delay:.0f}s...]\n"
                    await asyncio.sleep(delay)
                else:
                    self.logger.error(f"All {max_retries} streaming retry attempts failed: {str(e)}")
                    yield f"Error after {max_retries} attempts: {str(e)}"

    async def process_streaming(self, agent_input: AgentInput):
        """
        Stream the final answer synthesis for Cerebras in Problem-Solving mode.
        
        This method streams the final reporter response directly to the frontend
        instead of collecting the full response first.
        """
        try:
            # Extract debate results (same as non-streaming version)
            draft_content = agent_input.metadata.get('draft_content', '')
            chain_of_thought = agent_input.metadata.get('chain_of_thought', [])
            final_draft_status = agent_input.metadata.get('final_draft_status', {})
            remaining_critiques = agent_input.metadata.get('remaining_critiques', [])
            context = agent_input.context
            original_query = agent_input.query
            
            debate_status = final_draft_status.get('status', 'approved')
            
            self.logger.info(f"Reporter streaming final answer for debate status: {debate_status}")
            
            # Stream based on debate outcome
            if debate_status == "approved":
                async for chunk in self._stream_approved_answer(
                    original_query, draft_content, chain_of_thought, remaining_critiques, context
                ):
                    yield chunk
            else:
                # For deadlock or other cases, fall back to non-streaming for now
                result = await self.process(agent_input)
                answer = result.content.get('final_answer', {})
                
<<<<<<< HEAD
                # Stream the pre-formatted response
                full_text = self._format_answer_for_streaming(answer)
                chunk_size = 20
                for i in range(0, len(full_text), chunk_size):
                    yield full_text[i:i+chunk_size]
                    
        except Exception as e:
            self.logger.error(f"Streaming reporter failed: {str(e)}")
            yield f"Error generating response: {str(e)}"

    async def _stream_approved_answer(
        self, 
        query: str, 
        draft_content: str, 
        chain_of_thought: List[Dict[str, Any]], 
        remaining_critiques: List[Dict[str, Any]], 
        context: List[Dict[str, Any]]
    ):
        """Stream the synthesis of an approved answer"""
        try:
            # Build the same prompt as non-streaming version
            cot_summary = self._format_chain_of_thought_summary(chain_of_thought)
            minor_issues = self._format_minor_issues(remaining_critiques)
            context_summary = self._format_context_summary(context)
            
            prompt = f"""
            {self.system_prompt}
            
            ORIGINAL QUERY:
            {query}
            
            VERIFIED DRAFT CONTENT:
            {draft_content}
            
            REASONING PROCESS:
            {cot_summary}
            
            MINOR REMAINING ISSUES TO ADDRESS:
            {minor_issues}
            
            SUPPORTING CONTEXT:
            {context_summary}
            
            Please synthesize this into a final, polished answer using this structure:
            
            ## INTRODUCTION
            [Brief context-setting introduction that acknowledges the question and previews the approach]
            
            ## STEP-BY-STEP SOLUTION
            [Clear, logical progression through the solution, incorporating insights from the reasoning process]
            
            ## KEY TAKEAWAYS
            [Important concepts, principles, or insights that generalize beyond this specific question]
            
            ## IMPORTANT NOTES
            [Any limitations, assumptions, or areas requiring caution - address minor issues transparently]
            
            Requirements:
            - **CLEAN UP FORMATTING ISSUES**: Fix broken sentences, missing punctuation, fragmented text from document parsing
            - **FORMAT MATH FOR KATEX**: Use proper LaTeX syntax - inline math: $f(x) = x^2$, display math: $$f(x) = x^2$$
            - **FIX MATHEMATICAL EXPRESSIONS ONLY**: Complete broken formulas (e.g., "f(x) = x^" → "$f(x) = x^2$"), integrate scattered math symbols with $ delimiters
            - **NO LONE MATH SYMBOLS**: Never leave symbols like π on separate lines - integrate them into complete sentences or expressions
            - **COMPLETE ALL BROKEN FORMULAS**: Fix incomplete expressions and fragmented mathematical content
            - **FIX SENTENCE FRAGMENTS**: Combine broken text pieces into complete, flowing sentences, remove trailing "and" or incomplete endings
            - **SYNTHESIZE CONCISELY**: Transform raw retrieved content into coherent explanations without unnecessary expansion
            - **FIX DOCUMENT PARSING ARTIFACTS**: Remove formatting errors, incomplete sentences, and garbled text
            - **CREATE PROPER FLOW**: Ensure logical transitions between concepts and ideas
            - **USE ACADEMIC WRITING STYLE**: Clear, professional, and educational tone
            - **NO DOCUMENT REFERENCES**: Don't mention "Document 1", "according to sources", or "based on provided materials" - present information naturally
            - **KEEP ORIGINAL SCOPE**: Don't expand beyond the original content's scope unless necessary for clarity
            - Integrate minor issues seamlessly (don't ignore them, but address them naturally)
            - Maintain educational value and clear explanations
            - Use a confident but honest tone
            - Ensure accuracy and logical flow
            """
            
            # Stream the LLM response directly
            async for chunk in self._call_llm_stream(prompt, temperature=0.3):
                yield chunk
=======
                # DEBUG: Log what the agents system generates
                print("=== DEBUG AGENT SYSTEM OUTPUT ===")
                print("AGENT LLM RESPONSE:", repr(content_str))  # Full content
                print("================================")
>>>>>>> d7b328d7
                
        except Exception as e:
            self.logger.error(f"Streaming approved answer failed: {str(e)}")
            yield f"Error: {str(e)}"

    def _format_answer_for_streaming(self, answer: Dict[str, Any]) -> str:
        """Format a structured answer into a single text for streaming"""
        parts = []
        
        if answer.get('introduction'):
            parts.append(f"## Introduction\n{answer['introduction']}\n")
        
        if answer.get('step_by_step_solution'):
            parts.append(f"## Step-by-Step Solution\n{answer['step_by_step_solution']}\n")
        
        if answer.get('key_takeaways'):
            parts.append(f"## Key Takeaways\n{answer['key_takeaways']}\n")
        
        if answer.get('important_notes'):
            parts.append(f"## Important Notes\n{answer['important_notes']}\n")
        
        return "\n".join(parts)<|MERGE_RESOLUTION|>--- conflicted
+++ resolved
@@ -556,7 +556,7 @@
                     response = await llm.ainvoke(prompt, temperature=temperature)
                     content = response.content if hasattr(response, 'content') else str(response)
                     
-                    # DEBUG: Log what the agents system generates
+                    # DEBUG: Log what the agents system generates (from both branches)
                     print("=== DEBUG AGENT SYSTEM OUTPUT (ainvoke) ===")
                     print("AGENT LLM RESPONSE:", repr(content[:1000]))  # First 1000 chars
                     print("==========================================")
@@ -593,7 +593,14 @@
                 else:
                     # Fallback to synchronous generate (should not be called with await, but handle gracefully)
                     response = self.llm_client.generate(prompt, temperature=temperature)
-                    return str(response)
+                    content_str = str(response)
+                    
+                    # DEBUG: Log fallback response (preserving development branch logging)
+                    print("=== DEBUG AGENT SYSTEM OUTPUT (fallback) ===")
+                    print("AGENT LLM RESPONSE:", repr(content_str))  # Full content
+                    print("============================================")
+                    
+                    return content_str
         
         try:
             # Use retry mechanism for server-side errors
@@ -646,18 +653,11 @@
             except Exception as e:
                 retry_count += 1
                 
-<<<<<<< HEAD
                 # Only retry for server-side errors
                 if not self._is_server_side_error(e):
                     self.logger.error(f"Non-retryable streaming error: {str(e)}")
                     yield f"Error: {str(e)}"
                     return
-=======
-                # DEBUG: Log what the agents system generates
-                print("=== DEBUG AGENT SYSTEM OUTPUT ===")
-                print("AGENT LLM RESPONSE:", repr(content))  # Full content
-                print("================================")
->>>>>>> d7b328d7
                 
                 if retry_count < max_retries:
                     delay = 1.0 * (2 ** (retry_count - 1))  # Exponential backoff
@@ -702,7 +702,6 @@
                 result = await self.process(agent_input)
                 answer = result.content.get('final_answer', {})
                 
-<<<<<<< HEAD
                 # Stream the pre-formatted response
                 full_text = self._format_answer_for_streaming(answer)
                 chunk_size = 20
@@ -782,12 +781,6 @@
             # Stream the LLM response directly
             async for chunk in self._call_llm_stream(prompt, temperature=0.3):
                 yield chunk
-=======
-                # DEBUG: Log what the agents system generates
-                print("=== DEBUG AGENT SYSTEM OUTPUT ===")
-                print("AGENT LLM RESPONSE:", repr(content_str))  # Full content
-                print("================================")
->>>>>>> d7b328d7
                 
         except Exception as e:
             self.logger.error(f"Streaming approved answer failed: {str(e)}")
