from fastapi import HTTPException, Request, status
from .CRUD import (
    create_course, update_course, delete_course, get_courses, get_course, get_all_courses, get_course_by_invite_code,
    find_course_by_title_ilike
)
from .models import CourseCreate, CourseUpdate, CourseResponse, CustomModel
from typing import List, Optional, Dict, Any
<<<<<<< HEAD
=======
import random
>>>>>>> 967efb03
from ..user.service import get_user_courses
from ..supabaseClient import supabase

# Retrieve the current user from session storage
def get_current_user(request: Request):
    user = request.session.get('session_user')
    if not user:
        raise HTTPException(status_code=status.HTTP_303_SEE_OTHER, headers={"Location": "/login"})
    return user

# Business logic functions using Supabase CRUD

def _generate_invite_code() -> str:
    # 6-digit numeric code as string, leading zeros allowed
    return f"{random.randint(0, 999999):06d}"


def create_course_service(created_by: str, course_data: CourseCreate) -> CourseResponse:
    """Create a new course with business logic validation"""
    try:
        # Generate a unique 6-digit invite code (retry a few times to avoid collisions)
        invite_code = _generate_invite_code()
        for _ in range(5):
            existing = supabase.table("courses").select("course_id").eq("invite_code", invite_code).execute()
            if not existing.data:
                break
            invite_code = _generate_invite_code()

        course = create_course(
            created_by=created_by,
            title=course_data.title,
            description=course_data.description,
            term=course_data.term,
            prompt=course_data.prompt,
            invite_code=invite_code
        )
        if not course:
            raise HTTPException(status_code=400, detail="Failed to create course")
        return CourseResponse(**course)
    except Exception as e:
        raise HTTPException(status_code=500, detail=f"Error creating course: {str(e)}")

<<<<<<< HEAD
def get_course_service(course_id: str, user_id: str) -> CourseResponse:
    """Get a course with access validation"""
    try:
        course = get_course(course_id)
        if not course:
            raise HTTPException(status_code=404, detail="Course not found")
        
        # Check if user has access to this course
        # Business rule: Users can access courses if they:
        # 1. Have the course in their courses list, OR
        # 2. Are the creator of the course (permanent access)
        try:
            user_courses = get_user_courses(user_id)
        except Exception as e:
            # If we can't get user courses, deny access
            raise HTTPException(status_code=403, detail="Cannot verify course access")
        
        if course_id not in user_courses and course['created_by'] != user_id:
            raise HTTPException(status_code=403, detail="Access denied")
        
        return CourseResponse(**course)
    except HTTPException:
        raise
    except Exception as e:
        raise HTTPException(status_code=500, detail=f"Error fetching course: {str(e)}")

=======

def join_course_by_invite_code_service(user_id: str, invite_code: str) -> Dict[str, Any]:
    """Allow a user to join a course using a 6-digit invite code"""
    try:
        course = get_course_by_invite_code(invite_code)
        if not course:
            raise HTTPException(status_code=404, detail="Invalid invite code")

        # Add course to user via RPC
        supabase.rpc('add_course_to_user', {
            'user_uuid': str(user_id),
            'course_id': str(course['course_id'])
        }).execute()

        return {"success": True, "course_id": course["course_id"], "title": course.get("title")}
    except HTTPException:
        raise
    except Exception as e:
        raise HTTPException(status_code=500, detail=f"Failed to join course: {str(e)}")

def get_course_service(course_id: str, user_id: str) -> CourseResponse:
    """Get a course with access validation"""
    try:
        course = get_course(course_id)
        if not course:
            raise HTTPException(status_code=404, detail="Course not found")
        
        # Check if user has access to this course
        # Business rule: Users can access courses if they:
        # 1. Have the course in their courses list, OR
        # 2. Are the creator of the course (permanent access)
        try:
            user_courses = get_user_courses(user_id)
        except Exception as e:
            # If we can't get user courses, deny access
            raise HTTPException(status_code=403, detail="Cannot verify course access")
        
        if course_id not in user_courses and course['created_by'] != user_id:
            raise HTTPException(status_code=403, detail="Access denied")
        
        return CourseResponse(**course)
    except HTTPException:
        raise
    except Exception as e:
        raise HTTPException(status_code=500, detail=f"Error fetching course: {str(e)}")

>>>>>>> 967efb03
def list_courses_service(user_id: str, limit: Optional[int] = None, 
                        offset: Optional[int] = None, search: Optional[str] = None) -> List[CourseResponse]:
    """Get all courses that a user has access to with optional filtering"""
    try:
        # Get user's courses
        user_courses = get_user_courses(user_id)
        
        # Get course details for each course ID
        courses = []
        for course_id in user_courses:
            course = get_course(course_id)
            if course:
                courses.append(course)
        
        # Apply search filter if provided
        if search:
            courses = [course for course in courses if search.lower() in course.get('title', '').lower()]
        
        # Apply pagination if provided
        if offset:
            courses = courses[offset:]
        if limit:
            courses = courses[:limit]
        
        return [CourseResponse(**course) for course in courses]
    except Exception as e:
        raise HTTPException(status_code=500, detail=f"Error fetching courses: {str(e)}")

<<<<<<< HEAD
=======
def join_course_by_title_service(user_id: str, title: str) -> dict:
    """Join a course by title with course lookup and validation"""
    try:
        course = find_course_by_title_ilike(title)
        if not course:
            raise HTTPException(status_code=404, detail="Course not found")
        
        from src.user.service import add_course_to_user
        added = add_course_to_user(user_id, course["course_id"])
        if not added:
            raise HTTPException(status_code=400, detail="Failed to join course")
        
        return {"success": True, "course": course}
    except HTTPException:
        raise
    except Exception as e:
        raise HTTPException(status_code=500, detail=f"Error joining course: {str(e)}")

>>>>>>> 967efb03
def update_course_service(course_id: str, user_id: str, course_data: CourseUpdate) -> CourseResponse:
    """Update a course with ownership validation"""
    # First check if course exists and user has access
    existing_course = get_course(course_id)
    if not existing_course:
        raise HTTPException(status_code=404, detail="Course not found")
    
    if existing_course['created_by'] != user_id:
        raise HTTPException(status_code=403, detail="Access denied")
    
    # Update the course
    try:
        update_data = {k: v for k, v in course_data.dict().items() if v is not None}
        updated_course = update_course(course_id, **update_data)
        if not updated_course:
            raise HTTPException(status_code=400, detail="Failed to update course")
        return CourseResponse(**updated_course)
    except Exception as e:
        raise HTTPException(status_code=500, detail=f"Error updating course: {str(e)}")

def delete_course_service(course_id: str, user_id: str) -> bool:
    """Delete a course with ownership validation"""
    # First check if course exists and user has access
    existing_course = get_course(course_id)
    if not existing_course:
        raise HTTPException(status_code=404, detail="Course not found")
    
    if existing_course['created_by'] != user_id:
        raise HTTPException(status_code=403, detail="Access denied")
    
    # Delete the course
    try:
        result = delete_course(course_id)
        return bool(result)
    except Exception as e:
        raise HTTPException(status_code=500, detail=f"Error deleting course: {str(e)}")

def get_course_count_service(user_id: str) -> Dict[str, int]:
    """Get course count for a user"""
    try:
        user_courses = get_user_courses(user_id)
        return {"count": len(user_courses)}
    except Exception as e:
        raise HTTPException(status_code=500, detail=f"Error getting course count: {str(e)}")

def list_all_courses_service() -> List[CourseResponse]:
    """Get all courses - admin only"""
    try:
        courses = get_all_courses()
        return [CourseResponse(**course) for course in courses]
    except Exception as e:
        raise HTTPException(status_code=500, detail=f"Error fetching all courses: {str(e)}")

def get_courses_by_user_service(user_id: str) -> List[CourseResponse]:
    """Get all courses that a specific user has access to"""
    try:
        user_courses = get_user_courses(user_id)
        courses = []
        for course_id in user_courses:
            course = get_course(course_id)
            if course:
                courses.append(course)
        return [CourseResponse(**course) for course in courses]
    except Exception as e:
<<<<<<< HEAD
        raise HTTPException(status_code=500, detail=f"Error fetching user courses: {str(e)}")
=======
        raise HTTPException(status_code=500, detail=f"Error fetching user courses: {str(e)}")

def list_my_courses_service(user_id: str, limit: Optional[int] = None, 
                           offset: Optional[int] = None, search: Optional[str] = None) -> List[CourseResponse]:
    """Get courses created by the current instructor with optional filtering"""
    try:
        courses = get_courses(user_id)
        
        # Apply search filter if provided
        if search:
            courses = [course for course in courses if search.lower() in (course.get('title') or '').lower()]
        
        # Apply pagination if provided
        if offset:
            courses = courses[offset:]
        if limit:
            courses = courses[:limit]
        
        return [CourseResponse(**course) for course in courses]
    except Exception as e:
        raise HTTPException(status_code=500, detail=f"Error fetching courses: {str(e)}")

def add_custom_model_service(course_id: str, user_id: str, custom_model: CustomModel) -> Dict[str, Any]:
    """Add a custom model to a course"""
    try:
        # Check if course exists and user has access
        existing_course = get_course(course_id)
        if not existing_course:
            raise HTTPException(status_code=404, detail="Course not found")
        
        if existing_course['created_by'] != user_id:
            raise HTTPException(status_code=403, detail="Access denied")
        
        # Get current custom models
        current_models = existing_course.get('custom_models', []) or []
        
        # Check if model name already exists
        for model in current_models:
            if model.get('name') == custom_model.name:
                raise HTTPException(status_code=400, detail="Model name already exists")
        
        # Add timestamp
        from datetime import datetime
        model_data = custom_model.dict()
        model_data['created_at'] = datetime.utcnow().isoformat()
        
        # Add new model
        current_models.append(model_data)
        
        # Update course
        updated_course = update_course(course_id, custom_models=current_models)
        if not updated_course:
            raise HTTPException(status_code=400, detail="Failed to add custom model")
        
        return {"success": True, "message": f"Custom model '{custom_model.name}' added successfully"}
    except HTTPException:
        raise
    except Exception as e:
        raise HTTPException(status_code=500, detail=f"Error adding custom model: {str(e)}")

def get_custom_models_service(course_id: str, user_id: str) -> Dict[str, Any]:
    """Get custom models for a course"""
    try:
        # Check if course exists and user has access
        existing_course = get_course(course_id)
        if not existing_course:
            raise HTTPException(status_code=404, detail="Course not found")
        
        # Check access (either creator or enrolled student)
        try:
            user_courses = get_user_courses(user_id)
        except Exception:
            user_courses = []
        
        if course_id not in user_courses and existing_course['created_by'] != user_id:
            raise HTTPException(status_code=403, detail="Access denied")
        
        custom_models = existing_course.get('custom_models', []) or []
        
        # Remove API keys from response for security (only show to course creator)
        if existing_course['created_by'] != user_id:
            # For students, only return model names and types
            safe_models = []
            for model in custom_models:
                safe_models.append({
                    'name': model.get('name'),
                    'model_type': model.get('model_type'),
                    'created_at': model.get('created_at')
                })
            return {"custom_models": safe_models}
        
        return {"custom_models": custom_models}
    except HTTPException:
        raise
    except Exception as e:
        raise HTTPException(status_code=500, detail=f"Error fetching custom models: {str(e)}")

def delete_custom_model_service(course_id: str, user_id: str, model_name: str) -> Dict[str, Any]:
    """Delete a custom model from a course"""
    try:
        # Check if course exists and user has access
        existing_course = get_course(course_id)
        if not existing_course:
            raise HTTPException(status_code=404, detail="Course not found")
        
        if existing_course['created_by'] != user_id:
            raise HTTPException(status_code=403, detail="Access denied")
        
        # Get current custom models
        current_models = existing_course.get('custom_models', []) or []
        
        # Find and remove the model
        updated_models = [model for model in current_models if model.get('name') != model_name]
        
        if len(updated_models) == len(current_models):
            raise HTTPException(status_code=404, detail="Model not found")
        
        # Update course
        updated_course = update_course(course_id, custom_models=updated_models)
        if not updated_course:
            raise HTTPException(status_code=400, detail="Failed to delete custom model")
        
        return {"success": True, "message": f"Custom model '{model_name}' deleted successfully"}
    except HTTPException:
        raise
    except Exception as e:
        raise HTTPException(status_code=500, detail=f"Error deleting custom model: {str(e)}")
>>>>>>> 967efb03
<|MERGE_RESOLUTION|>--- conflicted
+++ resolved
@@ -5,10 +5,7 @@
 )
 from .models import CourseCreate, CourseUpdate, CourseResponse, CustomModel
 from typing import List, Optional, Dict, Any
-<<<<<<< HEAD
-=======
 import random
->>>>>>> 967efb03
 from ..user.service import get_user_courses
 from ..supabaseClient import supabase
 
@@ -51,7 +48,26 @@
     except Exception as e:
         raise HTTPException(status_code=500, detail=f"Error creating course: {str(e)}")
 
-<<<<<<< HEAD
+
+def join_course_by_invite_code_service(user_id: str, invite_code: str) -> Dict[str, Any]:
+    """Allow a user to join a course using a 6-digit invite code"""
+    try:
+        course = get_course_by_invite_code(invite_code)
+        if not course:
+            raise HTTPException(status_code=404, detail="Invalid invite code")
+
+        # Add course to user via RPC
+        supabase.rpc('add_course_to_user', {
+            'user_uuid': str(user_id),
+            'course_id': str(course['course_id'])
+        }).execute()
+
+        return {"success": True, "course_id": course["course_id"], "title": course.get("title")}
+    except HTTPException:
+        raise
+    except Exception as e:
+        raise HTTPException(status_code=500, detail=f"Failed to join course: {str(e)}")
+
 def get_course_service(course_id: str, user_id: str) -> CourseResponse:
     """Get a course with access validation"""
     try:
@@ -78,54 +94,6 @@
     except Exception as e:
         raise HTTPException(status_code=500, detail=f"Error fetching course: {str(e)}")
 
-=======
-
-def join_course_by_invite_code_service(user_id: str, invite_code: str) -> Dict[str, Any]:
-    """Allow a user to join a course using a 6-digit invite code"""
-    try:
-        course = get_course_by_invite_code(invite_code)
-        if not course:
-            raise HTTPException(status_code=404, detail="Invalid invite code")
-
-        # Add course to user via RPC
-        supabase.rpc('add_course_to_user', {
-            'user_uuid': str(user_id),
-            'course_id': str(course['course_id'])
-        }).execute()
-
-        return {"success": True, "course_id": course["course_id"], "title": course.get("title")}
-    except HTTPException:
-        raise
-    except Exception as e:
-        raise HTTPException(status_code=500, detail=f"Failed to join course: {str(e)}")
-
-def get_course_service(course_id: str, user_id: str) -> CourseResponse:
-    """Get a course with access validation"""
-    try:
-        course = get_course(course_id)
-        if not course:
-            raise HTTPException(status_code=404, detail="Course not found")
-        
-        # Check if user has access to this course
-        # Business rule: Users can access courses if they:
-        # 1. Have the course in their courses list, OR
-        # 2. Are the creator of the course (permanent access)
-        try:
-            user_courses = get_user_courses(user_id)
-        except Exception as e:
-            # If we can't get user courses, deny access
-            raise HTTPException(status_code=403, detail="Cannot verify course access")
-        
-        if course_id not in user_courses and course['created_by'] != user_id:
-            raise HTTPException(status_code=403, detail="Access denied")
-        
-        return CourseResponse(**course)
-    except HTTPException:
-        raise
-    except Exception as e:
-        raise HTTPException(status_code=500, detail=f"Error fetching course: {str(e)}")
-
->>>>>>> 967efb03
 def list_courses_service(user_id: str, limit: Optional[int] = None, 
                         offset: Optional[int] = None, search: Optional[str] = None) -> List[CourseResponse]:
     """Get all courses that a user has access to with optional filtering"""
@@ -154,8 +122,6 @@
     except Exception as e:
         raise HTTPException(status_code=500, detail=f"Error fetching courses: {str(e)}")
 
-<<<<<<< HEAD
-=======
 def join_course_by_title_service(user_id: str, title: str) -> dict:
     """Join a course by title with course lookup and validation"""
     try:
@@ -174,7 +140,6 @@
     except Exception as e:
         raise HTTPException(status_code=500, detail=f"Error joining course: {str(e)}")
 
->>>>>>> 967efb03
 def update_course_service(course_id: str, user_id: str, course_data: CourseUpdate) -> CourseResponse:
     """Update a course with ownership validation"""
     # First check if course exists and user has access
@@ -239,9 +204,6 @@
                 courses.append(course)
         return [CourseResponse(**course) for course in courses]
     except Exception as e:
-<<<<<<< HEAD
-        raise HTTPException(status_code=500, detail=f"Error fetching user courses: {str(e)}")
-=======
         raise HTTPException(status_code=500, detail=f"Error fetching user courses: {str(e)}")
 
 def list_my_courses_service(user_id: str, limit: Optional[int] = None, 
@@ -368,5 +330,4 @@
     except HTTPException:
         raise
     except Exception as e:
-        raise HTTPException(status_code=500, detail=f"Error deleting custom model: {str(e)}")
->>>>>>> 967efb03
+        raise HTTPException(status_code=500, detail=f"Error deleting custom model: {str(e)}")