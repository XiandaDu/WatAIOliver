import requests
import requests.exceptions
import tempfile
import os
from typing import Optional, Dict, Any, List, AsyncGenerator
from fastapi import UploadFile
import json

from ..logger import logger
from .models import (
    ConversationCreate,
    ConversationUpdate,
    MessageCreate,
    MessageUpdate,
    MessageDelete,
    ChatRequest,
)
from .CRUD import get_messages
import httpx
<<<<<<< HEAD
from typing import Optional, Dict, Any
=======
from starlette.responses import StreamingResponse
>>>>>>> 9ef2bfe6

from backend.constants import TimeoutConfig, ServiceConfig
from machine_learning.constants import ModelConfig
from machine_learning.rag_system.llm_clients.gemini_client import GeminiClient
from machine_learning.rag_system.llm_clients.cerebras_client import CerebrasClient
from machine_learning.rag_system.llm_clients.openai_client import OpenAIClient
from machine_learning.rag_system.llm_clients.anthropic_client import AnthropicClient
from machine_learning.rag_system.app.config import get_settings

BASE_URL = ServiceConfig.NEBULA_BASE_URL

def get_custom_model_api_key(course_id: str, model_name: str) -> Optional[str]:
    """Get API key for a custom model in a specific course."""
    if not course_id or not model_name.startswith("custom-"):
        return None
    
    try:
        from src.course.CRUD import get_course
        course = get_course(course_id)
        if not course:
            return None
        
        custom_models = course.get('custom_models', []) or []
        custom_model_name = model_name.replace("custom-", "")
        
        for model in custom_models:
            if model.get('name') == custom_model_name:
                return model.get('api_key')
        
        return None
    except Exception as e:
        logger.error(f"Error getting custom model API key: {e}")
        return None

def generate(data: ChatRequest) -> str:
    response = requests.post(f"{BASE_URL}/generate", data={"prompt": data.prompt, "reasoning": True})
    return response.json().get("result", "No result returned")

def generate_vision(prompt: str, image_path: str, fast: bool = False) -> str:
    with open(image_path, "rb") as img:
        files = {"file": img}
        data = {"prompt": prompt, "fast": str(fast).lower()}
        response = requests.post(f"{BASE_URL}/generate_vision", data=data, files=files)
    return response.json().get("result", "No result returned")

def nebula_text_endpoint(data: ChatRequest) -> str:
    """
    Sends a request to the API endpoint and returns the response with conversation context.

    Args:
        data: ChatRequest containing prompt and optional conversation_id

    Returns:
        str: The generated text from the API.
    """
    
    # Build conversation context if conversation_id is provided
    conversation_context = ""
    if data.conversation_id:
        try:
            messages = get_messages(data.conversation_id)
            
            if messages and len(messages) > 1:  # More than just the current message
                # Build conversation history (last 10 messages to avoid token limits)
                recent_messages = messages[-10:] if len(messages) > 10 else messages
                conversation_parts = []
                
                for msg in recent_messages[:-1]:  # Exclude the current message being processed
                    role = "User" if msg['sender'] == 'user' else "Assistant"
                    conversation_parts.append(f"{role}: {msg['content']}")
                
                if conversation_parts:
                    conversation_context = "\n".join(conversation_parts) + "\n\n"
        except Exception as e:
            logger.error(f"Error loading conversation context: {e}")
    
    # Add file context if provided
    file_context = ""
    if data.file_context:
        file_context = f"File content for reference:\n{data.file_context}\n\n"
    
    # Construct the full prompt with context
    if conversation_context:
        full_prompt = f"{file_context}Previous conversation:\n{conversation_context}User: {data.prompt}\n\nAssistant:"
    else:
        full_prompt = f"{file_context}User: {data.prompt}\n\nAssistant:"

    request_data = {
        "prompt": full_prompt,
        "reasoning": True,
    }
    
    try:
        response = requests.post(f"{BASE_URL}/generate", request_data, timeout=TimeoutConfig.CHAT_REQUEST_TIMEOUT)
        if response.status_code == 200:
            return response.json().get("result", "No result returned")
        else:
            return f"Error: {response.status_code} - {response.text}"
    except requests.exceptions.ConnectTimeout:
        logger.error("Connection timeout to UWaterloo server")
        return "Sorry, the AI service is currently unavailable due to network timeout. Please try again later."
    except requests.exceptions.ConnectionError:
        logger.error("Connection error to UWaterloo server") 
        return "Sorry, the AI service is currently unavailable. Please check your internet connection."
    except Exception as e:
        logger.error(f"Request failed: {e}")
        return f"Error communicating with model: {str(e)}"

<<<<<<< HEAD
def llm_text_endpoint(data: ChatRequest) -> str:
=======
async def llm_text_endpoint(data: ChatRequest) -> StreamingResponse:
>>>>>>> 9ef2bfe6
    """Generate a response using a specified LLM client."""

    conversation_context = ""
    if data.conversation_id:
        try:
            messages = get_messages(data.conversation_id)
            if messages and len(messages) > 1:
                recent_messages = messages[-10:] if len(messages) > 10 else messages
                parts = []
                for msg in recent_messages[:-1]:
                    role = "User" if msg["sender"] == "user" else "Assistant"
                    parts.append(f"{role}: {msg['content']}")
                if parts:
                    conversation_context = "\n".join(parts) + "\n\n"
        except Exception as e:
<<<<<<< HEAD
            print(f"Error loading conversation context: {e}")
=======
            logger.error(f"Error loading conversation context: {e}")
>>>>>>> 9ef2bfe6

    file_context = ""
    if data.file_context:
        file_context = f"File content for reference:\n{data.file_context}\n\n"
<<<<<<< HEAD

    if conversation_context:
        full_prompt = (
            f"{file_context}Previous conversation:\n{conversation_context}User: {data.prompt}\n\nAssistant:"
        )
    else:
        full_prompt = f"{file_context}User: {data.prompt}\n\nAssistant:"

    settings = get_settings()
    model_name = data.model or "qwen-3-235b-a22b"
    try:
        if model_name.startswith("gemini"):
            client = GeminiClient(
                api_key=settings.google_api_key,
                model=model_name,
                temperature=ModelConfig.DEFAULT_TEMPERATURE,
            )
        elif model_name.startswith("gpt"):
            client = OpenAIClient(
                api_key=settings.openai_api_key,
                model=model_name,
                temperature=0.6,
                top_p=0.95,
            )
        elif model_name.startswith("claude"):
            client = AnthropicClient(
                api_key=settings.anthropic_api_key,
                model=model_name,
                temperature=0.6,
                top_p=0.95,
            )
        elif model_name.startswith("qwen") or model_name.startswith("cerebras"):
            client = CerebrasClient(
                api_key=settings.cerebras_api_key,
                model=model_name,
                temperature=0.6,
                top_p=0.95,
            )
        else:
            client = GeminiClient(
                api_key=settings.google_api_key,
                model=model_name,
                temperature=ModelConfig.DEFAULT_TEMPERATURE,
            )
        return client.generate(full_prompt)
    except Exception as e:
        logger.error(f"LLM generation failed: {e}")
        return f"Error communicating with model: {str(e)}"

def open_ask(data: ConversationCreate):
    pass
    # course_id = -1
    # model_name = 'qwen'
    # system_prompt = None
    # # If a link is provided, try to match it to a course and retrieve its settings
    # if link is not None and len(link) > 0:
    #     course = db.query(Course).filter(Course.name == link).first()
    #     if course is not None:
    #         course_id = course.id
    #         model_name = course.model
    #         system_prompt = course.prompt

    # logger.info("Course ID: %s, Question: %s", course_id, data.message)

    # session_id = request.session.get("session_id")
    # conversation = []
    # print(session_id)
    # if session_id in cache:
    #     conversation = cache.get(session_id)
    # # conversation = request.session.get('conversation', [])
    # logger.info(conversation)

    # conversation.append({'question': question})
    # this_conversation = {'question': data.message}
    # # Limit the stored conversation length to prevent overly long context
    # MAX_CONVERSATION_LENGTH = 10
    # if len(conversation) > MAX_CONVERSATION_LENGTH:
    #     conversation = conversation[-MAX_CONVERSATION_LENGTH:]

    # SIMILARITY_THRESHOLD = 0.5
    # MAX_BACKGROUND_TOKENS = 500

    # background_query = "No documents uploaded, please provide background information."
    # background_summary = ""
    # summary = ""
    # # If course_id is valid, attempt to retrieve relevant context from DB
    # if course_id != -1:
    #     # collection_name = f"collection_{course_id}"
    #     # collection = collection_exists(collection_name)
    #     # if collection is not None:
    #     if conversation_exists(data.id):

    #         top_results_query = query_sentence_with_threshold(collection, question, 5, SIMILARITY_THRESHOLD)
    #         background_query = get_background_text(top_results_query, MAX_BACKGROUND_TOKENS)
    #         print(f"Background Query:\n{background_query}")

    #         if len(conversation) >= 1 and 'summary' in conversation[-1]:
    #             summary = conversation[-1]['summary']
    #             top_results_summary = query_sentence_with_threshold(collection, summary, 5, SIMILARITY_THRESHOLD)
    #             background_summary = get_background_text(top_results_summary, MAX_BACKGROUND_TOKENS)
    #             print(f"Background Summary:\n{background_summary}")

    # this_conversation['background'] = background_query + "\n" + background_summary

    # MAX_TOKENS = 1024
    # # Use a default system prompt if none is configured
    # if not system_prompt:
    #     system_prompt = ("Respond to the question using information in the "
    #                      "background. If no relevant information exists in the "
    #                      "background, you must say so and then refuse to "
    #                      "answer further.")

    # logger.info(question)
    # logger.info(system_prompt)
    # logger.info(background_query)
    # logger.info(summary)
    # logger.info('')
    # # Construct the final prompt including user query, background, and conversation summar
    # final_prompt = (
    #     f"You are a helpful teaching assistant.\n{system_prompt}\n\n"
    #     f"User Query:\n{question}\n\n"
    #     f"Based on this query, here is some background information that may be relevant (it may not be):\n{background_query}\n\n"
    #     f"This query is part of a longer conversation. Here is a brief summary:\n{summary}\n\n"
    #     f"Based on the summary, here is some additional background information that may be relevant (it may not be):\n{background_summary}\n\n"
    #     f"Please provide a response to the user's query."
    # )

    # # Generate an answer using the specified LLM
    # answer = text_text_eval(document_text=final_prompt, prompt_text=question, model=model_name, max_length=1024)

    # this_conversation['answer'] = answer
    # # Add the current Q&A to the conversation and update the summary
    # conversation.append(this_conversation)
    # new_summary = summarize_interaction(conversation)
    # conversation[-1]['summary'] = new_summary

    # logger.info(conversation)
    # # Store the updated conversation in cache
    # cache[session_id] = conversation
    # # Log the interaction to the database
    # entity = Log()
    # entity.create_time = datetime.now()
    # entity.background = background_query + "\n" + background_summary
    # entity.query = question
    # entity.answer = answer
    # entity.llm = answer
    # entity.link = link
    # entity.course_id = course_id
    # db.add(entity)
    # db.commit()

    # return {"answer": answer}

# manage context and tokens for conversation history
def build_conversation_history(conversation, max_tokens=1024):
    # Reconstruct conversation history from the end, ensuring token count does not exceed max_tokens
    conversation_history = ""
    total_tokens = 0
    for turn in reversed(conversation):
        user_turn = f"User: {turn['question']}\n"
        assistant_turn = f"Assistant: {turn.get('answer', '')}\n"
        turn_text = user_turn + assistant_turn
        turn_tokens = len(turn_text.split())
        if total_tokens + turn_tokens <= max_tokens:
            conversation_history = turn_text + conversation_history
            total_tokens += turn_tokens
        else:
            break
    return conversation_history
=======
>>>>>>> 9ef2bfe6

    if conversation_context:
        full_prompt = (
            f"{file_context}Previous conversation:\n{conversation_context}User: {data.prompt}\n\nAssistant:"
        )
    else:
        full_prompt = f"{file_context}User: {data.prompt}\n\nAssistant:"

    settings = get_settings()
    model_name = data.model or "qwen-3-235b-a22b-instruct-2507"
    
    # Check if this is a custom model
    custom_api_key = None
    if model_name.startswith("custom-") and data.course_id:
        custom_api_key = get_custom_model_api_key(data.course_id, model_name)
        if not custom_api_key:
            return f"Custom model '{model_name}' not found or API key not available for this course."
    
    try:
        async def format_stream_for_sse(stream_generator):
            """
            Convert LLM streaming responses to Server-Sent Events format.
            
            Ensures consistent JSON-encoded chunks and proper error handling.
            """
            full_response = ""
            try:
                async for chunk in stream_generator:
                    if chunk:
                        full_response += chunk
                        # JSON-encode prevents client-side parsing issues with quotes/newlines
                        json_chunk = json.dumps({"content": chunk})
                        yield f"data: {json_chunk}\n\n"
            except Exception as e:
                # Error recovery: send error as properly formatted SSE
                logger.error(f"Streaming error: {e}")
                error_chunk = json.dumps({"content": f"[Streaming Error: {str(e)}]"})
                yield f"data: {error_chunk}\n\n"
            finally:
                # Debug output for monitoring response quality
                logger.debug(f"LLM Response completed: {len(full_response)} chars")
            

        if model_name.startswith("gemini"):
            client = GeminiClient(
                api_key=settings.google_api_key,
                model=model_name,
                temperature=ModelConfig.DEFAULT_TEMPERATURE,
            )
            return StreamingResponse(format_stream_for_sse(client.generate_stream(full_prompt)), media_type="text/event-stream")
        elif model_name.startswith("gpt") or (model_name.startswith("custom-") and custom_api_key):
            # Use custom API key if available, otherwise use default
            api_key = custom_api_key if custom_api_key else settings.openai_api_key
            # For custom models, use a default GPT model
            actual_model = "gpt-4o-mini" if model_name.startswith("custom-") else model_name
            client = OpenAIClient(
                api_key=api_key,
                model=actual_model,
                temperature=0.6,
                top_p=0.95,
            )
            return StreamingResponse(format_stream_for_sse(client.generate_stream(full_prompt)), media_type="text/event-stream")
        elif model_name.startswith("claude"):
            client = AnthropicClient(
                api_key=settings.anthropic_api_key,
                model=model_name,
                temperature=0.6,
                top_p=0.95,
            )
            return StreamingResponse(format_stream_for_sse(client.generate_stream(full_prompt)), media_type="text/event-stream")
        elif model_name.startswith("qwen") or model_name.startswith("cerebras"):
            client = CerebrasClient(
                api_key=settings.cerebras_api_key,
                model=model_name,
                temperature=0.6,
                top_p=0.95,
            )
            return StreamingResponse(format_stream_for_sse(client.generate_stream(full_prompt)), media_type="text/event-stream")
        else:
            client = GeminiClient(
                api_key=settings.google_api_key,
                model=model_name,
                temperature=ModelConfig.DEFAULT_TEMPERATURE,
            )
            return StreamingResponse(format_stream_for_sse(client.generate_stream(full_prompt)), media_type="text/event-stream")
    except Exception as e:
        logger.error(f"LLM generation failed: {e}")
        return f"Error communicating with model: {str(e)}"

def open_ask(data: ConversationCreate):
    pass



async def get_most_recent_user_query(conversation_id: str) -> Optional[str]:
    """
    Get the most recent user query from the messages table.
    Returns the content of the last user message in the conversation.
    """
    try:
        messages = get_messages(conversation_id)
        
        # Filter for user messages and get the most recent one
        user_messages = [msg for msg in messages if msg.get('sender') == 'user']
        
        if user_messages:
            # Messages are ordered by created_at, so take the last one
            most_recent = user_messages[-1]
            return most_recent.get('content', '')
        
        return None
    except Exception as e:
        logger.error(f"Error getting recent user query: {e}")
        return None

async def query_rag_system(conversation_id: str, question: str, course_id: Optional[str] = None, rag_model: Optional[str] = None) -> Optional[Dict[str, Any]]:
    """
    Query the RAG system for relevant information based on the user's question.
    """
    try:
        if course_id:
            target_course_id = course_id
        else:
            from src.course.CRUD import get_all_courses
            courses = get_all_courses()
            if not courses:
                return None
                
            target_course_id = str(courses[0]['course_id'])
        async with httpx.AsyncClient(timeout=TimeoutConfig.RAG_QUERY_TIMEOUT) as client:
            rag_payload = {
                'course_id': target_course_id,
                'question': question,
            }
            if rag_model:
                rag_payload['embedding_model'] = rag_model
<<<<<<< HEAD
            
            print(f"DEBUG: Querying RAG with course_id='{target_course_id}' instead of conversation_id='{conversation_id}'")
=======

>>>>>>> 9ef2bfe6
            
            response = await client.post(
                f'http://{ServiceConfig.LOCALHOST}:{ServiceConfig.RAG_SYSTEM_PORT}/ask',
                json=rag_payload
            )

            if response.status_code == 200:
                return response.json()
            else:
                logger.error(f"RAG system returned {response.status_code}: {response.text}")
                return None
    
    except Exception as e:
        logger.error(f"Error querying RAG system: {e}")
        return None

def enhance_prompt_with_rag_context(original_prompt: str, rag_result: Optional[Dict[str, Any]]) -> str:
    """
    Enhance the original prompt with context from RAG system if available.
    """
    if not rag_result or not rag_result.get('success'):
        return original_prompt
    
    answer = rag_result.get('answer', '')
    sources = rag_result.get('sources', [])
    
    # Build context from actual document content
    document_context = ""
    if sources:
        document_context = "Relevant document content:\n\n"
        for i, source in enumerate(sources, 1):
            content = source.get('content', '')
            score = source.get('score', 0)
            # Convert score to float if it's a string
            try:
                score_float = float(score)
            except (ValueError, TypeError):
                score_float = 0.0
            document_context += f"Document {i} (relevance: {score_float:.3f}):\n{content}\n\n"
    
    # Create enhanced prompt with actual document content
    enhanced_prompt = f"""You are an educational assistant helping students understand course materials. You have access to relevant information from course documents.

RETRIEVED CONTEXT:
{document_context}

USER QUESTION: {original_prompt}

RENDERING SYSTEM: You are outputting to a Markdown renderer with KaTeX math support. DO NOT use Mermaid diagrams, HTML, or other unsupported formats.

SUPPORTED FORMATS:
✅ LaTeX math: $f(x) = x^2$ and $$f(x) = x^2$$
✅ Regular markdown: **bold**, *italic*, lists, headers
✅ Code blocks: ```python ... ```

❌ NOT SUPPORTED: Mermaid diagrams, HTML tags, custom graphics

EXAMPLES - FIX THESE EXACT PROBLEMS:
❌ "f(x) = x^" → ✅ "$f(x) = x^2$" (complete the broken formula)
❌ Lone "π" on separate line → ✅ "The $\pi$-periodic extension"
❌ "[-π, π]" → ✅ "$[-\pi, \pi]$" (use LaTeX)
❌ "x = ±π, ±π" → ✅ "$x = \pm\pi, \pm 2\pi$" (fix repetition)

GOOD OUTPUT EXAMPLES:
✅ "The lesson covered the Fourier series of the $\pi$-periodic extension of $f(x) = x^2$."
✅ "Key intervals: $[-\pi, \pi]$ and $[0, 2\pi]$"

CRITICAL LaTeX RULES:
✅ Always use backslash: $\pi$ NOT $π$ 
✅ Intervals: $[\pi, 3\pi]$ NOT $[π, 3π]$
✅ Plus-minus: $\pm\pi$ NOT $±π$

COMMON MISTAKES TO AVOID:
❌ "$π$" or "$[π, 3π]$" (literal Greek letters cause red errors)
❌ "$ \pi $" (spaces inside math delimiters)  
❌ "$\\pi$" (double backslashes in output)
✅ "$\pi$" (single backslash, no spaces)
✅ "$[\pi, 3\pi]$" (proper LaTeX syntax)

TASK: Transform the retrieved content into clean markdown with proper LaTeX math formatting. NO diagrams, NO Mermaid, NO HTML."""
    
    print("=== DEBUG RAG PROMPT ===")
    print("ORIGINAL PROMPT:", original_prompt)
    print("ENHANCED PROMPT:", enhanced_prompt[-500:])  # Last 500 chars to see instructions
    print("======================")
    
    return enhanced_prompt

<<<<<<< HEAD
async def generate_response(data: ChatRequest) -> str:
    """
    Generate a response using either:
    1. qwen3 (default) - Pure qwen without any RAG
    2. agents - Multi-agent system with built-in RAG as Agent 2
    """
    if (data.model in {"rag", "agents"}) and data.use_agents:
        # Use Multi-agent system (includes RAG as Agent 2 + reasoning)
        if not data.course_id:
            return "Agent System requires a course selection to identify the knowledge base."

        try:
            speculative_result = await query_agents_system(
                data.conversation_id or "",
                data.prompt,
                data.course_id,
                data.rag_model,
                data.heavy_model,
            )

            if speculative_result and speculative_result.get('success'):
                answer_data = speculative_result.get('answer', {})
                
                # Format the structured answer
                formatted_answer = format_agents_response(answer_data)
                
                # Add debug information if available
                debug_info = speculative_result.get('debug_info', {})
                if debug_info:
                    debug_summary = f"\n\n**Reasoning Process:**"
                    debug_summary += f"\n- Debate Status: {speculative_result.get('metadata', {}).get('debate_status', 'unknown')}"
                    debug_summary += f"\n- Debate Rounds: {speculative_result.get('metadata', {}).get('debate_rounds', 'unknown')}"
                    debug_summary += f"\n- Quality Score: {speculative_result.get('metadata', {}).get('convergence_score', 'unknown'):.3f}"
                    debug_summary += f"\n- Context Items: {debug_info.get('context_items', 'unknown')}"
                    formatted_answer += debug_summary
                
                return formatted_answer
            else:
                            error_msg = speculative_result.get('error', {}).get('message', "An unexpected error occurred.")
            return f"The Agent System encountered an error while processing your request.\n\nDetails: {error_msg}"
        
        except Exception as e:
            return f"The Agent System is currently unavailable. Please try again later.\n\nTechnical details: {str(e)}"
    
    else:
        # Default simple generation using specified LLM
        return llm_text_endpoint(data)


async def query_agents_system(
    conversation_id: str,
    query: str,
    course_id: str,
    rag_model: Optional[str] = None,
    heavy_model: Optional[str] = None,
) -> dict:
    """Query the multi-agent system with optional model overrides"""
    
    try:
        async with httpx.AsyncClient(timeout=TimeoutConfig.RAG_QUERY_TIMEOUT) as client:
            payload = {
                "query": query,
                "course_id": course_id,
                "session_id": conversation_id,
                "metadata": {"source": "chat_interface"}
            }
            if rag_model:
                payload["embedding_model"] = rag_model
            if heavy_model:
                payload["heavy_model"] = heavy_model
            
            response = await client.post(
                f'http://{ServiceConfig.LOCALHOST}:{ServiceConfig.AGENTS_SYSTEM_PORT}/query',
                json=payload
            )
            
            if response.status_code == 200:
                return response.json()
            else:
                return {
                    'success': False,
                    'error': {
                        'type': 'http_error',
                        'message': f'Agents service returned {response.status_code}: {response.text}'
                    }
                }
    
    except Exception as e:
        return {
            'success': False,
            'error': {
                'type': 'connection_error',
                'message': f'Failed to connect to Agents service: {str(e)}'
            }
        }


def format_agents_response(answer_data: dict) -> str:
    """Format the structured agents system response for display"""
    
    if not answer_data:
        return "No answer provided by the Speculative AI system."
    
    formatted_sections = []
    
    # Handle different response formats based on debate status
    if "partial_solution" in answer_data:
        # Deadlock format
        formatted_sections.append("## Partial Solution")
        formatted_sections.append(answer_data.get("partial_solution", ""))
        
        if answer_data.get("areas_of_uncertainty"):
            formatted_sections.append("\n## Areas of Uncertainty")
            formatted_sections.append(answer_data["areas_of_uncertainty"])
        
        if answer_data.get("what_we_can_conclude"):
            formatted_sections.append("\n## What We Can Conclude")
            formatted_sections.append(answer_data["what_we_can_conclude"])
        
        if answer_data.get("recommendations_for_further_exploration"):
            formatted_sections.append("\n## Recommendations for Further Exploration")
            formatted_sections.append(answer_data["recommendations_for_further_exploration"])
    
    else:
=======
async def generate_standard_rag_response(data: ChatRequest) -> StreamingResponse:
    """Generate a response using RAG with course-specific prompt."""
    if not data.course_id:
        async def error_generator():
            yield b"RAG model requires a course selection to access the knowledge base."
        return StreamingResponse(error_generator(), media_type="text/plain")
    
    try:
        from src.course.CRUD import get_course
        course = get_course(data.course_id)
        
        if not course:
            async def error_generator():
                yield b"Course not found. Please select a valid course."
            return StreamingResponse(error_generator(), media_type="text/plain")
        
        # Query RAG system for relevant context
        rag_result = await query_rag_system(
            data.conversation_id or "",
            data.prompt,
            data.course_id,
            data.rag_model
        )
        
        # Get course-specific prompt or use default
        system_prompt = course.get('prompt') or "You are a helpful educational assistant."
        
        # Build enhanced prompt with RAG context
        enhanced_prompt = enhance_prompt_with_rag_context(data.prompt, rag_result)
        
        # Create modified ChatRequest with enhanced prompt and system context
        modified_data = ChatRequest(
            prompt=f"System: {system_prompt}\n\n{enhanced_prompt}",
            conversation_id=data.conversation_id,
            file_context=data.file_context,
            model=data.model or "qwen-3-235b-a22b-instruct-2507",
            course_id=data.course_id
        )
        
        return await llm_text_endpoint(modified_data)
        
    except Exception as e:
        async def error_generator():
            yield f"Error generating standard response: {str(e)}".encode('utf-8')
        return StreamingResponse(error_generator(), media_type="text/plain")

async def generate_response(data: ChatRequest) -> StreamingResponse:
    """Generate response using daily (RAG) or rag (Multi-agent) systems"""
    
    mode = data.mode or "daily"
    print(f"\n=== GENERATE_RESPONSE CALLED ===")
    print(f"Mode: {mode}")
    print(f"Course ID: {data.course_id}")
    print(f"Prompt: {data.prompt[:100]}")  # First 100 chars
    
    async def generate_chunks():
        if mode == "daily":
            streaming_response = await generate_standard_rag_response(data)
            async for chunk in streaming_response.body_iterator:
                yield chunk
        
        elif mode == "rag":
            if not data.course_id:
                # Send error as content chunk like daily mode
                error_msg = "Agent System requires a course selection to identify the knowledge base."
                yield f"data: {json.dumps({'content': error_msg})}\n\n".encode('utf-8')
                return

            try:
                # Get course prompt for agents system
                from src.course.CRUD import get_course
                course = get_course(data.course_id)
                course_prompt = course.get('prompt') if course else None
                
                # Collect the full response from agents system
                full_response = ""
                print("\n=== AGENT SYSTEM START ===")
                chunk_count = 0
                async for chunk in query_agents_system(
                    data.conversation_id or "",
                    data.prompt,
                    data.course_id,
                    data.rag_model,
                    data.heavy_model,
                    data.model,
                    course_prompt,
                ):
                    chunk_count += 1
                    print(f"=== AGENT CHUNK {chunk_count} RECEIVED ===")
                    print(f"Chunk type: {chunk.get('status', 'unknown')}")
                    print(f"Chunk keys: {chunk.keys()}")
                    print(f"Raw chunk: {str(chunk)[:200]}")
                    
                    # If it's an error, yield and stop
                    if not chunk.get('success', True):
                        error_msg = chunk.get('error', {}).get('message', "An unexpected error occurred.")
                        print(f"ERROR: {error_msg}")
                        yield f"data: {json.dumps({'content': f'Error: {error_msg}'})}\n\n".encode('utf-8')
                        return
                    
                    # Handle the agent response format (no status field, just success + answer)
                    if chunk.get('success') and chunk.get('answer'):
                        print("=== SUCCESSFUL AGENT RESPONSE RECEIVED ===")
                        answer = chunk.get('answer', {})
                        print(f"Answer keys: {answer.keys() if answer else 'No answer'}")
                        
                        # Build the full response text
                        content_parts = []
                        if answer.get('introduction'):
                            content_parts.append(answer['introduction'])
                            print(f"Added introduction: {len(answer['introduction'])} chars")
                        if answer.get('step_by_step_solution'):
                            content_parts.append('\n\n' + answer['step_by_step_solution'])
                            print(f"Added solution: {len(answer['step_by_step_solution'])} chars")
                        if answer.get('key_takeaways'):
                            content_parts.append('\n\n## Key Takeaways\n' + answer['key_takeaways'])
                            print(f"Added takeaways: {len(answer['key_takeaways'])} chars")
                        if answer.get('important_notes'):
                            content_parts.append('\n\n## Important Notes\n' + answer['important_notes'])
                            print(f"Added notes: {len(answer['important_notes'])} chars")
                        
                        full_response = ''.join(content_parts)
                        print(f"=== FULL RESPONSE COLLECTED: {len(full_response)} chars ===")
                        print(f"First 200 chars: {full_response[:200]}")
                        break
                    elif chunk.get('status') == 'in_progress':
                        # Just log progress, don't send to frontend
                        print(f"Agent progress: {chunk.get('stage')} - {chunk.get('message')}")
                    else:
                        print(f"=== UNHANDLED CHUNK TYPE ===")
                        print(f"Chunk success: {chunk.get('success')}")
                        print(f"Has answer: {'answer' in chunk}")
                        print(f"Has status: {'status' in chunk}")
                
                print(f"=== AGENT LOOP FINISHED: {chunk_count} chunks processed ===")
                
                # Now stream the response EXACTLY like daily mode does
                if full_response:
                    print(f"\n=== STARTING STREAMING: {len(full_response)} chars ===")
                    # Stream in small chunks just like daily mode
                    chunk_size = 20  # Small chunks for smooth streaming
                    chunks_sent = 0
                    for i in range(0, len(full_response), chunk_size):
                        content_chunk = full_response[i:i+chunk_size]
                        chunk_json = json.dumps({'content': content_chunk})
                        chunks_sent += 1
                        print(f"Sending chunk {chunks_sent}: {repr(content_chunk)}")
                        yield f"data: {chunk_json}\n\n".encode('utf-8')
                    print(f"=== STREAMING COMPLETE: {chunks_sent} chunks sent ===")
                else:
                    print("=== WARNING: No response to stream ===")
            
            except Exception as e:
                # Send error as content chunk like daily mode
                print(f"=== EXCEPTION IN AGENT SYSTEM ===")
                print(f"Exception: {str(e)}")
                print(f"Exception type: {type(e)}")
                import traceback
                print(f"Traceback: {traceback.format_exc()}")
                error_msg = f"The Agent System is currently unavailable. Please try again later.\n\nTechnical details: {str(e)}"
                yield f"data: {json.dumps({'content': error_msg})}\n\n".encode('utf-8')
        
        else:
            # Send error as content chunk like daily mode
            error_msg = f"Unknown mode '{mode}'. Please select 'daily' for Daily mode or 'rag' for Problem Solving mode."
            yield f"data: {json.dumps({'content': error_msg})}\n\n".encode('utf-8')
            
    print(f"=== RETURNING STREAMING RESPONSE ===")
    print(f"Mode: {mode}")
    return StreamingResponse(generate_chunks(), media_type="text/event-stream")

def _format_agents_response_with_debug(result: Dict[str, Any]) -> str:
    """Format agents response with optional debug information"""
    answer_data = result.get('answer', {})
    formatted_answer = format_agents_response(answer_data)
    
    debug_info = result.get('debug_info', {})
    if debug_info:
        debug_summary = f"\n\n**Reasoning Process:**"
        debug_summary += f"\n- Debate Status: {result.get('metadata', {}).get('debate_status', 'unknown')}"
        debug_summary += f"\n- Debate Rounds: {result.get('metadata', {}).get('debate_rounds', 'unknown')}"
        debug_summary += f"\n- Quality Score: {result.get('metadata', {}).get('convergence_score', 'unknown'):.3f}"
        debug_summary += f"\n- Context Items: {debug_info.get('context_items', 'unknown')}"
        formatted_answer += debug_summary
    
    return formatted_answer


async def query_agents_system(
    conversation_id: str,
    query: str,
    course_id: str,
    rag_model: Optional[str] = None,
    heavy_model: Optional[str] = None,
    base_model: Optional[str] = None,
    course_prompt: Optional[str] = None,
) -> AsyncGenerator[Dict[str, Any], None]:
    """Query the multi-agent system with optional model overrides"""
    
    print(f"=== QUERY_AGENTS_SYSTEM CALLED ===")
    print(f"Course ID: {course_id}")
    print(f"Query: {query[:100]}")
    
    try:
        async with httpx.AsyncClient(timeout=TimeoutConfig.RAG_QUERY_TIMEOUT) as client:
            payload = {
                "query": query,
                "course_id": course_id,
                "session_id": conversation_id,
                "metadata": {"source": "chat_interface", "base_model": base_model}
            }
            if rag_model:
                payload["embedding_model"] = rag_model
            if heavy_model:
                payload["heavy_model"] = heavy_model
            if base_model:
                payload["base_model"] = base_model
            if course_prompt:
                payload["course_prompt"] = course_prompt
            
            print(f"=== CONNECTING TO AGENT SYSTEM ===")
            print(f"URL: http://{ServiceConfig.LOCALHOST}:{ServiceConfig.AGENTS_SYSTEM_PORT}/query")
            print(f"Payload: {payload}")
            
            async with client.stream(
                "POST",
                f'http://{ServiceConfig.LOCALHOST}:{ServiceConfig.AGENTS_SYSTEM_PORT}/query',
                json=payload,
                headers={'Accept': 'text/event-stream'}
            ) as response:
                print(f"=== AGENT RESPONSE STATUS: {response.status_code} ===")
                response.raise_for_status() # Raise an exception for HTTP errors
                print(f"=== STARTING TO READ AGENT CHUNKS ===")
                chunk_count = 0
                async for chunk in response.aiter_bytes():
                    chunk_count += 1
                    print(f"=== RAW AGENT CHUNK {chunk_count} ===")
                    print(f"Raw bytes: {chunk[:100]}")
                    # Decode each chunk and yield as dictionary
                    # Assuming the agent system sends valid JSON chunks as text/event-stream
                    try:
                        decoded_chunk = chunk.decode('utf-8').strip()
                        print(f"Decoded chunk: {decoded_chunk[:200]}")
                        
                        # The agent system sends raw JSON, not SSE format
                        if decoded_chunk:
                            print(f"Parsing raw JSON from agent system")
                            yield json.loads(decoded_chunk)
                    except json.JSONDecodeError as e:
                        print(f"JSON decode error: {e} - Chunk: {decoded_chunk}")
                        logger.error(f"JSON decode error in agent stream: {e} - Chunk: {decoded_chunk}")
                        # Yield an error chunk or handle as appropriate
                        yield {'success': False, 'error': {'type': 'parsing_error', 'message': f'Failed to parse agent response chunk: {e}'}}
                
                print(f"=== FINISHED READING AGENT CHUNKS: {chunk_count} total ===")
    
    except Exception as e:
        logger.error(f"Failed to connect to Agents service: {str(e)}")
        yield {
            'success': False,
            'error': {
                'type': 'connection_error',
                'message': f'Failed to connect to Agents service: {str(e)}'
            }
        }


def format_agents_response(answer_data: dict) -> str:
    """Format the structured agents system response for display"""
    
    if not answer_data:
        return "No answer provided by the Speculative AI system."
    
    formatted_sections = []
    
    # Handle different response formats based on debate status
    if "partial_solution" in answer_data:
        # Deadlock format
        formatted_sections.append("## Partial Solution")
        formatted_sections.append(answer_data.get("partial_solution", ""))
        
        if answer_data.get("areas_of_uncertainty"):
            formatted_sections.append("\n## Areas of Uncertainty")
            formatted_sections.append(answer_data["areas_of_uncertainty"])
        
        if answer_data.get("what_we_can_conclude"):
            formatted_sections.append("\n## What We Can Conclude")
            formatted_sections.append(answer_data["what_we_can_conclude"])
        
        if answer_data.get("recommendations_for_further_exploration"):
            formatted_sections.append("\n## Recommendations for Further Exploration")
            formatted_sections.append(answer_data["recommendations_for_further_exploration"])
    
    else:
>>>>>>> 9ef2bfe6
        # Standard approved format
        if answer_data.get("introduction"):
            formatted_sections.append("## Introduction")
            formatted_sections.append(answer_data["introduction"])
<<<<<<< HEAD
        
        if answer_data.get("step_by_step_solution"):
            formatted_sections.append("\n## Solution")
            formatted_sections.append(answer_data["step_by_step_solution"])
        
        if answer_data.get("key_takeaways"):
            formatted_sections.append("\n## Key Takeaways")
            formatted_sections.append(answer_data["key_takeaways"])
        
        if answer_data.get("important_notes"):
            formatted_sections.append("\n## Important Notes")
            formatted_sections.append(answer_data["important_notes"])
    
    # Add quality indicators
    quality_indicators = answer_data.get("quality_indicators", {})
    if quality_indicators:
        formatted_sections.append("\n## Quality Assessment")
        verification_level = quality_indicators.get("verification_level", "unknown")
        context_support = quality_indicators.get("context_support", "unknown")
        formatted_sections.append(f"- Verification Level: {verification_level}")
        formatted_sections.append(f"- Context Support: {context_support}")
    
    # Add sources if available
    sources = answer_data.get("sources", [])
    if sources:
        formatted_sections.append("\n## Sources")
        for i, source in enumerate(sources[:5], 1):  # Limit to 5 sources
            formatted_sections.append(f"{i}. {source}")
        
    return "\n".join(formatted_sections) if formatted_sections else "No structured content available."
=======
        
        if answer_data.get("step_by_step_solution"):
            formatted_sections.append("\n## Solution")
            formatted_sections.append(answer_data["step_by_step_solution"])
        
        if answer_data.get("key_takeaways"):
            formatted_sections.append("\n## Key Takeaways")
            formatted_sections.append(answer_data["key_takeaways"])
        
        if answer_data.get("important_notes"):
            formatted_sections.append("\n## Important Notes")
            formatted_sections.append(answer_data["important_notes"])
    
    # Add quality indicators
    quality_indicators = answer_data.get("quality_indicators", {})
    if quality_indicators:
        formatted_sections.append("\n## Quality Assessment")
        verification_level = quality_indicators.get("verification_level", "unknown")
        context_support = quality_indicators.get("context_support", "unknown")
        formatted_sections.append(f"- Verification Level: {verification_level}")
        formatted_sections.append(f"- Context Support: {context_support}")
    
    # Add sources if available
    sources = answer_data.get("sources", [])
    if sources:
        formatted_sections.append("\n## Sources")
        for i, source in enumerate(sources[:5], 1):  # Limit to 5 sources
            formatted_sections.append(f"{i}. {source}")
        
    return "\n".join(formatted_sections) if formatted_sections else "No structured content available."

# File Processing Services

async def process_files_for_chat(files: List[UploadFile], conversation_id: str, user_id: str) -> List[Dict[str, Any]]:
    """Process files for chat context (not sent to RAG)"""
    results = []
    
    for file in files:
        filename = file.filename or 'unknown_file'
        file_content = await file.read()
        
        if filename.lower().endswith('.pdf'):
            result = await _process_pdf_for_chat(file_content, filename)
        elif filename.lower().endswith(('.txt', '.md', '.mdx')):
            result = await _process_text_for_chat(file_content, filename)
        else:
            result = _create_unsupported_file_result(filename)
        
        results.append(result)
    
    return results

async def process_files_for_rag(files: List[UploadFile], course_id: str, user_id: str, rag_model: Optional[str] = None) -> List[Dict[str, Any]]:
    """Process files for RAG knowledge base"""
    results = []
    
    for file in files:
        filename = file.filename or 'unknown_file'
        file_content = await file.read()
        
        if filename.lower().endswith('.pdf'):
            result = await _process_pdf_for_rag(file_content, filename, course_id, rag_model)
        elif filename.lower().endswith(('.txt', '.md', '.mdx')):
            result = await _process_text_for_rag(file_content, filename, course_id, rag_model)
        else:
            result = _create_unsupported_file_result(filename)
        
        results.append(result)
    
    return results

async def _process_pdf_for_chat(file_content: bytes, filename: str) -> Dict[str, Any]:
    """Process PDF for chat context"""
    pdf_result = await _process_pdf_file(file_content, filename)
    
    if pdf_result.get('success'):
        markdown_content = pdf_result.get('markdown_content', '')
        return {
            'filename': filename,
            'type': 'pdf',
            'markdown_content': markdown_content,
            'content_length': len(markdown_content),
            'status': 'completed'
        }
    else:
        return {
            'filename': filename,
            'type': 'pdf',
            'error': pdf_result.get('error_message', 'PDF processing failed'),
            'status': 'failed'
        }

async def _process_text_for_chat(file_content: bytes, filename: str) -> Dict[str, Any]:
    """Process text file for chat context"""
    text_content = file_content.decode('utf-8')
    return {
        'filename': filename,
        'type': 'text',
        'text_content': text_content,
        'content_length': len(text_content),
        'status': 'completed'
    }

async def _process_pdf_for_rag(file_content: bytes, filename: str, course_id: str, rag_model: Optional[str]) -> Dict[str, Any]:
    """Process PDF for RAG knowledge base"""
    pdf_result = await _process_pdf_file(file_content, filename)
    
    if pdf_result.get('success'):
        rag_result = await _process_document_with_rag(
            course_id,
            pdf_result.get('markdown_content', ''),
            filename,
            rag_model
        )
        
        if rag_result.get('success'):
            document_id = rag_result.get('document_id', filename)
            _store_document_metadata(document_id, course_id, filename, 'pdf')
            return {
                'filename': filename,
                'type': 'pdf',
                'pdf_processing': pdf_result,
                'rag_processing': rag_result,
                'status': 'completed'
            }
        else:
            return {
                'filename': filename,
                'type': 'pdf',
                'pdf_processing': pdf_result,
                'rag_processing': rag_result,
                'error': rag_result.get('error_message', 'RAG processing failed'),
                'status': 'failed'
            }
    else:
        return {
            'filename': filename,
            'type': 'pdf',
            'error': pdf_result.get('error_message', 'PDF processing failed'),
            'status': 'failed'
        }

async def _process_text_for_rag(file_content: bytes, filename: str, course_id: str, rag_model: Optional[str]) -> Dict[str, Any]:
    """Process text file for RAG knowledge base"""
    text_content = file_content.decode('utf-8')
    rag_result = await _process_document_with_rag(course_id, text_content, filename, rag_model)
    
    if rag_result.get('success'):
        document_id = rag_result.get('document_id', filename)
        _store_document_metadata(document_id, course_id, filename, 'text')
    
    return {
        'filename': filename,
        'type': 'text',
        'rag_processing': rag_result,
        'status': 'completed'
    }

def _create_unsupported_file_result(filename: str) -> Dict[str, Any]:
    """Create result for unsupported file type"""
    return {
        'filename': filename,
        'type': 'unsupported',
        'error': 'Unsupported file type. Please upload PDF, TXT, MD, or MDX files.',
        'status': 'failed'
    }

async def _process_pdf_file(file_content: bytes, filename: str) -> Dict[str, Any]:
    """Send PDF file to the PDF processor service"""
    try:
        with tempfile.NamedTemporaryFile(suffix='.pdf', delete=False) as tmp_file:
            tmp_file.write(file_content)
            tmp_file_path = tmp_file.name
        
        try:
            async with httpx.AsyncClient(timeout=TimeoutConfig.PDF_PROCESSING_TIMEOUT) as client:
                with open(tmp_file_path, 'rb') as f:
                    files = {'file': (filename, f, 'application/pdf')}
                    response = await client.post(
                        f'http://{ServiceConfig.LOCALHOST}:{ServiceConfig.PDF_PROCESSOR_PORT}/convert',
                        files=files
                    )
                
                if response.status_code == 200:
                    return response.json()
                else:
                    return {
                        'success': False,
                        'error_message': f'PDF processor service returned {response.status_code}: {response.text}'
                    }
        finally:
            if os.path.exists(tmp_file_path):
                os.unlink(tmp_file_path)
    
    except Exception as e:
        return {
            'success': False,
            'error_message': f'PDF processing failed: {str(e)}'
        }

async def _process_document_with_rag(course_id: str, content: str, filename: str, rag_model: Optional[str] = None) -> Dict[str, Any]:
    """Send processed document content to the RAG system"""
    try:
        async with httpx.AsyncClient(timeout=TimeoutConfig.RAG_PROCESSING_TIMEOUT) as client:
            rag_payload = {
                'course_id': course_id,
                'content': content
            }
            if rag_model:
                rag_payload['embedding_model'] = rag_model
            
            response = await client.post(
                f'http://{ServiceConfig.LOCALHOST}:{ServiceConfig.RAG_SYSTEM_PORT}/process_document',
                json=rag_payload
            )
            
            if response.status_code == 200:
                return response.json()
            else:
                return {
                    'success': False,
                    'error': f'RAG system returned {response.status_code}: {response.text}'
                }
    
    except Exception as e:
        return {
            'success': False,
            'error': f'RAG processing failed: {str(e)}'
        }

def _store_document_metadata(document_id: str, course_id: str, filename: str, file_type: str):
    """Store document metadata in the documents table"""
    try:
        from src.supabaseClient import supabase
        supabase.table("documents").insert({
            "document_id": document_id,
            "course_id": course_id,
            "title": filename,
            "content": f"Uploaded {file_type} file: {filename}",
            "term": None
        }).execute()
    except Exception as e:
        logger.error(f"Failed to store document metadata: {e}")
>>>>>>> 9ef2bfe6
<|MERGE_RESOLUTION|>--- conflicted
+++ resolved
@@ -17,11 +17,7 @@
 )
 from .CRUD import get_messages
 import httpx
-<<<<<<< HEAD
-from typing import Optional, Dict, Any
-=======
 from starlette.responses import StreamingResponse
->>>>>>> 9ef2bfe6
 
 from backend.constants import TimeoutConfig, ServiceConfig
 from machine_learning.constants import ModelConfig
@@ -130,11 +126,7 @@
         logger.error(f"Request failed: {e}")
         return f"Error communicating with model: {str(e)}"
 
-<<<<<<< HEAD
-def llm_text_endpoint(data: ChatRequest) -> str:
-=======
 async def llm_text_endpoint(data: ChatRequest) -> StreamingResponse:
->>>>>>> 9ef2bfe6
     """Generate a response using a specified LLM client."""
 
     conversation_context = ""
@@ -150,187 +142,11 @@
                 if parts:
                     conversation_context = "\n".join(parts) + "\n\n"
         except Exception as e:
-<<<<<<< HEAD
-            print(f"Error loading conversation context: {e}")
-=======
             logger.error(f"Error loading conversation context: {e}")
->>>>>>> 9ef2bfe6
 
     file_context = ""
     if data.file_context:
         file_context = f"File content for reference:\n{data.file_context}\n\n"
-<<<<<<< HEAD
-
-    if conversation_context:
-        full_prompt = (
-            f"{file_context}Previous conversation:\n{conversation_context}User: {data.prompt}\n\nAssistant:"
-        )
-    else:
-        full_prompt = f"{file_context}User: {data.prompt}\n\nAssistant:"
-
-    settings = get_settings()
-    model_name = data.model or "qwen-3-235b-a22b"
-    try:
-        if model_name.startswith("gemini"):
-            client = GeminiClient(
-                api_key=settings.google_api_key,
-                model=model_name,
-                temperature=ModelConfig.DEFAULT_TEMPERATURE,
-            )
-        elif model_name.startswith("gpt"):
-            client = OpenAIClient(
-                api_key=settings.openai_api_key,
-                model=model_name,
-                temperature=0.6,
-                top_p=0.95,
-            )
-        elif model_name.startswith("claude"):
-            client = AnthropicClient(
-                api_key=settings.anthropic_api_key,
-                model=model_name,
-                temperature=0.6,
-                top_p=0.95,
-            )
-        elif model_name.startswith("qwen") or model_name.startswith("cerebras"):
-            client = CerebrasClient(
-                api_key=settings.cerebras_api_key,
-                model=model_name,
-                temperature=0.6,
-                top_p=0.95,
-            )
-        else:
-            client = GeminiClient(
-                api_key=settings.google_api_key,
-                model=model_name,
-                temperature=ModelConfig.DEFAULT_TEMPERATURE,
-            )
-        return client.generate(full_prompt)
-    except Exception as e:
-        logger.error(f"LLM generation failed: {e}")
-        return f"Error communicating with model: {str(e)}"
-
-def open_ask(data: ConversationCreate):
-    pass
-    # course_id = -1
-    # model_name = 'qwen'
-    # system_prompt = None
-    # # If a link is provided, try to match it to a course and retrieve its settings
-    # if link is not None and len(link) > 0:
-    #     course = db.query(Course).filter(Course.name == link).first()
-    #     if course is not None:
-    #         course_id = course.id
-    #         model_name = course.model
-    #         system_prompt = course.prompt
-
-    # logger.info("Course ID: %s, Question: %s", course_id, data.message)
-
-    # session_id = request.session.get("session_id")
-    # conversation = []
-    # print(session_id)
-    # if session_id in cache:
-    #     conversation = cache.get(session_id)
-    # # conversation = request.session.get('conversation', [])
-    # logger.info(conversation)
-
-    # conversation.append({'question': question})
-    # this_conversation = {'question': data.message}
-    # # Limit the stored conversation length to prevent overly long context
-    # MAX_CONVERSATION_LENGTH = 10
-    # if len(conversation) > MAX_CONVERSATION_LENGTH:
-    #     conversation = conversation[-MAX_CONVERSATION_LENGTH:]
-
-    # SIMILARITY_THRESHOLD = 0.5
-    # MAX_BACKGROUND_TOKENS = 500
-
-    # background_query = "No documents uploaded, please provide background information."
-    # background_summary = ""
-    # summary = ""
-    # # If course_id is valid, attempt to retrieve relevant context from DB
-    # if course_id != -1:
-    #     # collection_name = f"collection_{course_id}"
-    #     # collection = collection_exists(collection_name)
-    #     # if collection is not None:
-    #     if conversation_exists(data.id):
-
-    #         top_results_query = query_sentence_with_threshold(collection, question, 5, SIMILARITY_THRESHOLD)
-    #         background_query = get_background_text(top_results_query, MAX_BACKGROUND_TOKENS)
-    #         print(f"Background Query:\n{background_query}")
-
-    #         if len(conversation) >= 1 and 'summary' in conversation[-1]:
-    #             summary = conversation[-1]['summary']
-    #             top_results_summary = query_sentence_with_threshold(collection, summary, 5, SIMILARITY_THRESHOLD)
-    #             background_summary = get_background_text(top_results_summary, MAX_BACKGROUND_TOKENS)
-    #             print(f"Background Summary:\n{background_summary}")
-
-    # this_conversation['background'] = background_query + "\n" + background_summary
-
-    # MAX_TOKENS = 1024
-    # # Use a default system prompt if none is configured
-    # if not system_prompt:
-    #     system_prompt = ("Respond to the question using information in the "
-    #                      "background. If no relevant information exists in the "
-    #                      "background, you must say so and then refuse to "
-    #                      "answer further.")
-
-    # logger.info(question)
-    # logger.info(system_prompt)
-    # logger.info(background_query)
-    # logger.info(summary)
-    # logger.info('')
-    # # Construct the final prompt including user query, background, and conversation summar
-    # final_prompt = (
-    #     f"You are a helpful teaching assistant.\n{system_prompt}\n\n"
-    #     f"User Query:\n{question}\n\n"
-    #     f"Based on this query, here is some background information that may be relevant (it may not be):\n{background_query}\n\n"
-    #     f"This query is part of a longer conversation. Here is a brief summary:\n{summary}\n\n"
-    #     f"Based on the summary, here is some additional background information that may be relevant (it may not be):\n{background_summary}\n\n"
-    #     f"Please provide a response to the user's query."
-    # )
-
-    # # Generate an answer using the specified LLM
-    # answer = text_text_eval(document_text=final_prompt, prompt_text=question, model=model_name, max_length=1024)
-
-    # this_conversation['answer'] = answer
-    # # Add the current Q&A to the conversation and update the summary
-    # conversation.append(this_conversation)
-    # new_summary = summarize_interaction(conversation)
-    # conversation[-1]['summary'] = new_summary
-
-    # logger.info(conversation)
-    # # Store the updated conversation in cache
-    # cache[session_id] = conversation
-    # # Log the interaction to the database
-    # entity = Log()
-    # entity.create_time = datetime.now()
-    # entity.background = background_query + "\n" + background_summary
-    # entity.query = question
-    # entity.answer = answer
-    # entity.llm = answer
-    # entity.link = link
-    # entity.course_id = course_id
-    # db.add(entity)
-    # db.commit()
-
-    # return {"answer": answer}
-
-# manage context and tokens for conversation history
-def build_conversation_history(conversation, max_tokens=1024):
-    # Reconstruct conversation history from the end, ensuring token count does not exceed max_tokens
-    conversation_history = ""
-    total_tokens = 0
-    for turn in reversed(conversation):
-        user_turn = f"User: {turn['question']}\n"
-        assistant_turn = f"Assistant: {turn.get('answer', '')}\n"
-        turn_text = user_turn + assistant_turn
-        turn_tokens = len(turn_text.split())
-        if total_tokens + turn_tokens <= max_tokens:
-            conversation_history = turn_text + conversation_history
-            total_tokens += turn_tokens
-        else:
-            break
-    return conversation_history
-=======
->>>>>>> 9ef2bfe6
 
     if conversation_context:
         full_prompt = (
@@ -467,12 +283,7 @@
             }
             if rag_model:
                 rag_payload['embedding_model'] = rag_model
-<<<<<<< HEAD
-            
-            print(f"DEBUG: Querying RAG with course_id='{target_course_id}' instead of conversation_id='{conversation_id}'")
-=======
-
->>>>>>> 9ef2bfe6
+
             
             response = await client.post(
                 f'http://{ServiceConfig.LOCALHOST}:{ServiceConfig.RAG_SYSTEM_PORT}/ask',
@@ -561,132 +372,6 @@
     
     return enhanced_prompt
 
-<<<<<<< HEAD
-async def generate_response(data: ChatRequest) -> str:
-    """
-    Generate a response using either:
-    1. qwen3 (default) - Pure qwen without any RAG
-    2. agents - Multi-agent system with built-in RAG as Agent 2
-    """
-    if (data.model in {"rag", "agents"}) and data.use_agents:
-        # Use Multi-agent system (includes RAG as Agent 2 + reasoning)
-        if not data.course_id:
-            return "Agent System requires a course selection to identify the knowledge base."
-
-        try:
-            speculative_result = await query_agents_system(
-                data.conversation_id or "",
-                data.prompt,
-                data.course_id,
-                data.rag_model,
-                data.heavy_model,
-            )
-
-            if speculative_result and speculative_result.get('success'):
-                answer_data = speculative_result.get('answer', {})
-                
-                # Format the structured answer
-                formatted_answer = format_agents_response(answer_data)
-                
-                # Add debug information if available
-                debug_info = speculative_result.get('debug_info', {})
-                if debug_info:
-                    debug_summary = f"\n\n**Reasoning Process:**"
-                    debug_summary += f"\n- Debate Status: {speculative_result.get('metadata', {}).get('debate_status', 'unknown')}"
-                    debug_summary += f"\n- Debate Rounds: {speculative_result.get('metadata', {}).get('debate_rounds', 'unknown')}"
-                    debug_summary += f"\n- Quality Score: {speculative_result.get('metadata', {}).get('convergence_score', 'unknown'):.3f}"
-                    debug_summary += f"\n- Context Items: {debug_info.get('context_items', 'unknown')}"
-                    formatted_answer += debug_summary
-                
-                return formatted_answer
-            else:
-                            error_msg = speculative_result.get('error', {}).get('message', "An unexpected error occurred.")
-            return f"The Agent System encountered an error while processing your request.\n\nDetails: {error_msg}"
-        
-        except Exception as e:
-            return f"The Agent System is currently unavailable. Please try again later.\n\nTechnical details: {str(e)}"
-    
-    else:
-        # Default simple generation using specified LLM
-        return llm_text_endpoint(data)
-
-
-async def query_agents_system(
-    conversation_id: str,
-    query: str,
-    course_id: str,
-    rag_model: Optional[str] = None,
-    heavy_model: Optional[str] = None,
-) -> dict:
-    """Query the multi-agent system with optional model overrides"""
-    
-    try:
-        async with httpx.AsyncClient(timeout=TimeoutConfig.RAG_QUERY_TIMEOUT) as client:
-            payload = {
-                "query": query,
-                "course_id": course_id,
-                "session_id": conversation_id,
-                "metadata": {"source": "chat_interface"}
-            }
-            if rag_model:
-                payload["embedding_model"] = rag_model
-            if heavy_model:
-                payload["heavy_model"] = heavy_model
-            
-            response = await client.post(
-                f'http://{ServiceConfig.LOCALHOST}:{ServiceConfig.AGENTS_SYSTEM_PORT}/query',
-                json=payload
-            )
-            
-            if response.status_code == 200:
-                return response.json()
-            else:
-                return {
-                    'success': False,
-                    'error': {
-                        'type': 'http_error',
-                        'message': f'Agents service returned {response.status_code}: {response.text}'
-                    }
-                }
-    
-    except Exception as e:
-        return {
-            'success': False,
-            'error': {
-                'type': 'connection_error',
-                'message': f'Failed to connect to Agents service: {str(e)}'
-            }
-        }
-
-
-def format_agents_response(answer_data: dict) -> str:
-    """Format the structured agents system response for display"""
-    
-    if not answer_data:
-        return "No answer provided by the Speculative AI system."
-    
-    formatted_sections = []
-    
-    # Handle different response formats based on debate status
-    if "partial_solution" in answer_data:
-        # Deadlock format
-        formatted_sections.append("## Partial Solution")
-        formatted_sections.append(answer_data.get("partial_solution", ""))
-        
-        if answer_data.get("areas_of_uncertainty"):
-            formatted_sections.append("\n## Areas of Uncertainty")
-            formatted_sections.append(answer_data["areas_of_uncertainty"])
-        
-        if answer_data.get("what_we_can_conclude"):
-            formatted_sections.append("\n## What We Can Conclude")
-            formatted_sections.append(answer_data["what_we_can_conclude"])
-        
-        if answer_data.get("recommendations_for_further_exploration"):
-            formatted_sections.append("\n## Recommendations for Further Exploration")
-            formatted_sections.append(answer_data["recommendations_for_further_exploration"])
-    
-    else:
-=======
 async def generate_standard_rag_response(data: ChatRequest) -> StreamingResponse:
     """Generate a response using RAG with course-specific prompt."""
     if not data.course_id:
@@ -981,43 +666,10 @@
             formatted_sections.append(answer_data["recommendations_for_further_exploration"])
     
     else:
->>>>>>> 9ef2bfe6
         # Standard approved format
         if answer_data.get("introduction"):
             formatted_sections.append("## Introduction")
             formatted_sections.append(answer_data["introduction"])
-<<<<<<< HEAD
-        
-        if answer_data.get("step_by_step_solution"):
-            formatted_sections.append("\n## Solution")
-            formatted_sections.append(answer_data["step_by_step_solution"])
-        
-        if answer_data.get("key_takeaways"):
-            formatted_sections.append("\n## Key Takeaways")
-            formatted_sections.append(answer_data["key_takeaways"])
-        
-        if answer_data.get("important_notes"):
-            formatted_sections.append("\n## Important Notes")
-            formatted_sections.append(answer_data["important_notes"])
-    
-    # Add quality indicators
-    quality_indicators = answer_data.get("quality_indicators", {})
-    if quality_indicators:
-        formatted_sections.append("\n## Quality Assessment")
-        verification_level = quality_indicators.get("verification_level", "unknown")
-        context_support = quality_indicators.get("context_support", "unknown")
-        formatted_sections.append(f"- Verification Level: {verification_level}")
-        formatted_sections.append(f"- Context Support: {context_support}")
-    
-    # Add sources if available
-    sources = answer_data.get("sources", [])
-    if sources:
-        formatted_sections.append("\n## Sources")
-        for i, source in enumerate(sources[:5], 1):  # Limit to 5 sources
-            formatted_sections.append(f"{i}. {source}")
-        
-    return "\n".join(formatted_sections) if formatted_sections else "No structured content available."
-=======
         
         if answer_data.get("step_by_step_solution"):
             formatted_sections.append("\n## Solution")
@@ -1260,5 +912,4 @@
             "term": None
         }).execute()
     except Exception as e:
-        logger.error(f"Failed to store document metadata: {e}")
->>>>>>> 9ef2bfe6
+        logger.error(f"Failed to store document metadata: {e}")