"use client"

import { useState, useRef, useEffect } from "react"
import { useNavigate, useSearchParams } from "react-router-dom"
import { ChatContainer } from "@/components/ui/chat"
import { Button } from "@/components/ui/button"
import { Sidebar } from "@/components/Sidebar"
import { WelcomeScreen } from "@/components/WelcomeScreen"
import { ChatInterface } from "@/components/ChatInterface"
import { extractHtml } from "@/lib/extractHtml";

export default function ChatPage() {
  const navigate = useNavigate()
  const [searchParams] = useSearchParams()
  
  const [messages, setMessages] = useState([])
  const [input, setInput] = useState("")
  const [isLoading, setIsLoading] = useState(false)
  const [isTyping, setIsTyping] = useState(false)
  const [selectedConversation, setSelectedConversation] = useState(null)
  const [conversations, setConversations] = useState([])
  const [isLoadingConversations, setIsLoadingConversations] = useState(true)
  // Track loading states per conversation
  const [conversationLoadingStates, setConversationLoadingStates] = useState({})
  const [isSendingMessage, setIsSendingMessage] = useState(false)
  const messagesEndRef = useRef(null)
  const messagesContainerRef = useRef(null)
<<<<<<< HEAD
  const [selectedModel, setSelectedModel] = useState("rag")
  const [selectedBaseModel, setSelectedBaseModel] = useState("qwen-3-235b-a22b")
  const [selectedRagModel, setSelectedRagModel] = useState("text-embedding-004")
  const [selectedHeavyModel, setSelectedHeavyModel] = useState("gemini-2.5-pro")
  const [selectedCourseId, setSelectedCourseId] = useState("")
  const [useAgents, setUseAgents] = useState(true)
  const modelOptions = [
    { label: "Standard", value: "qwen", description: "Quick single-model response" },
    { label: "Advanced", value: "rag", description: "Multi-agent system with full customization options (Default)" }
=======
  // Default to daily mode with Cerebras model
  const [selectedModel, setSelectedModel] = useState("daily")
  const [selectedBaseModel, setSelectedBaseModel] = useState("qwen-3-235b-a22b-instruct-2507")
  const [selectedRagModel, setSelectedRagModel] = useState("text-embedding-004")
  const [selectedHeavyModel, setSelectedHeavyModel] = useState("")
  const [selectedCourseId, setSelectedCourseId] = useState("")
  const [selectedCourse, setSelectedCourse] = useState(null)
  const [useAgents, setUseAgents] = useState(true)
  const [customModels, setCustomModels] = useState([])
  const [allBaseModelOptions, setAllBaseModelOptions] = useState([])
  const [lastAssistantMessageId, setLastAssistantMessageId] = useState(null)
  // Track agent system progress for user feedback during multi-agent processing
  const [agentProgress, setAgentProgress] = useState({ stage: "", message: "", visible: false });
  
  const modelOptions = [
    { label: "Daily", value: "daily", description: "RAG-enhanced response with course-specific prompt" },
    { label: "Problem Solving", value: "rag", description: "Multi-agent system with built-in RAG for complex problems" }
  ]
  const ragModelOptions = [
    { label: "Gemini 004", value: "text-embedding-004", description: "Google's latest embedding model (Default)" },
    { label: "Gemini 001", value: "gemini-embedding-001", description: "Google's legacy embedding model" },
    { label: "OpenAI Small", value: "text-embedding-3-small", description: "Fast and cost-effective OpenAI embedding" },
    { label: "OpenAI Large", value: "text-embedding-3-large", description: "High-quality OpenAI embedding model" },
    { label: "OpenAI Ada", value: "text-embedding-ada-002", description: "OpenAI's legacy embedding model" }
  ]

  const heavyModelOptions = [
    { label: "None", value: "", description: "Use base model only (Default)" },
    { label: "Gemini Pro", value: "gemini-2.5-pro", description: "Google's most capable model for complex reasoning" },
    { label: "GPT-4o", value: "gpt-4o", description: "OpenAI's optimized model for speed and quality" },
    { label: "Claude Sonnet", value: "claude-3-sonnet-20240229", description: "Anthropic's balanced model for nuanced tasks" }
>>>>>>> 967efb03
  ]
  const ragModelOptions = [
    { label: "Gemini 004", value: "text-embedding-004", description: "Google's latest embedding model (Default)" },
    { label: "Gemini 001", value: "gemini-embedding-001", description: "Google's legacy embedding model" },
    { label: "OpenAI Small", value: "text-embedding-3-small", description: "Fast and cost-effective OpenAI embedding" },
    { label: "OpenAI Large", value: "text-embedding-3-large", description: "High-quality OpenAI embedding model" },
    { label: "OpenAI Ada", value: "text-embedding-ada-002", description: "OpenAI's legacy embedding model" }
  ]
  const baseModelOptions = [
    { label: "Cerebras Qwen MoE", value: "qwen-3-235b-a22b", description: "Fast Mixture-of-Experts model from Cerebras (Default)" },
    { label: "GPT-4.1 Mini", value: "gpt-4.1-mini", description: "Lightweight version of OpenAI's GPT-4.1" },
    { label: "Gemini Flash", value: "gemini-2.5-flash", description: "Google's fast and efficient model" }
  ]
  const heavyModelOptions = [
    { label: "Gemini Pro", value: "gemini-2.5-pro", description: "Google's most capable model for complex reasoning (Default)" },
    { label: "GPT-4o", value: "gpt-4o", description: "OpenAI's optimized model for speed and quality" },
    { label: "Claude Sonnet", value: "claude-3-sonnet-20240229", description: "Anthropic's balanced model for nuanced tasks" }
  ]

  const [userId, setUserId] = useState(null);

  useEffect(() => {
    const userData = localStorage.getItem('user');
    if (!userData) {
      navigate('/login');
      return;
    }
    
    const user = JSON.parse(userData);
    if (!user.id) {
      console.error('No user ID found in stored user data');
      navigate('/login');
      return;
    }
    
    setUserId(user.id);
  }, [navigate]);

<<<<<<< HEAD
  useEffect(() => {
    if (userId) {
      loadConversations()
    }
  }, [userId])
=======
  const [userId, setUserId] = useState(null);
  const [userRole, setUserRole] = useState(null);
>>>>>>> 967efb03

  // Initialize base model options
  useEffect(() => {
<<<<<<< HEAD
    const courseParam = searchParams.get('course')
    if (courseParam) {
      setSelectedCourseId(courseParam)
    }
  }, [searchParams])
=======
    const defaultBaseModels = [
      { label: "Gemini Flash", value: "gemini-2.5-flash", description: "Google's fast and efficient model (Default)" },
      { label: "Cerebras Qwen MoE", value: "qwen-3-235b-a22b-instruct-2507", description: "Fast Mixture-of-Experts model from Cerebras" },
      { label: "GPT-4.1 Mini", value: "gpt-4.1-mini", description: "Lightweight version of OpenAI's GPT-4.1" }
    ]
    setAllBaseModelOptions(defaultBaseModels)
  }, [])
>>>>>>> 967efb03

  // Load custom models when course is selected
  const loadCustomModels = async (courseId) => {
    if (!courseId) {
      setCustomModels([])
      return
    }

    try {
      const token = localStorage.getItem('access_token')
      const response = await fetch(`http://localhost:8000/course/${courseId}/custom-models`, {
        headers: {
          'Authorization': `Bearer ${token}`
        }
      })

      if (response.ok) {
        const data = await response.json()
        const models = data.custom_models || []
        setCustomModels(models)
        
        // Update base model options to include custom models
        const defaultBaseModels = [
          { label: "Gemini Flash", value: "gemini-2.5-flash", description: "Google's fast and efficient model (Default)" },
          { label: "Cerebras Qwen MoE", value: "qwen-3-235b-a22b-instruct-2507", description: "Fast Mixture-of-Experts model from Cerebras" },
          { label: "GPT-4.1 Mini", value: "gpt-4.1-mini", description: "Lightweight version of OpenAI's GPT-4.1" }
        ]
        
        const customModelOptions = models.map(model => ({
          label: model.name,
          value: `custom-${model.name}`,
          description: `Custom ${model.model_type} model`,
          isCustom: true
        }))
        
        setAllBaseModelOptions([...defaultBaseModels, ...customModelOptions])
      } else {
        console.error('Failed to load custom models')
        setCustomModels([])
      }
    } catch (error) {
      console.error('Error loading custom models:', error)
      setCustomModels([])
    }
  }

  useEffect(() => {
    const userData = localStorage.getItem('user');
    if (!userData) {
      navigate('/login');
      return;
    }
    
    const user = JSON.parse(userData);
    if (!user.id) {
      console.error('No user ID found in stored user data');
      navigate('/login');
      return;
    }
    
    setUserId(user.id);
    setUserRole(user.role);
  }, [navigate]);

  useEffect(() => {
    if (userId) {
      loadConversations()
    }
  }, [userId])

  useEffect(() => {
    const courseParam = searchParams.get('course') || searchParams.get('course_id')
    if (courseParam) {
      setSelectedCourseId(courseParam)
      console.log('Course ID loaded from URL:', courseParam)
      
      // Fetch course details
      fetch(`http://localhost:8000/course/${courseParam}`, {
        headers: {
          'Authorization': `Bearer ${localStorage.getItem('access_token')}`
        }

      })
        .then(async response => {
          const course = await response.json()
          // Handle authentication errors or course not found gracefully to prevent crashes when course data unavailable
          if (!response.ok || course?.detail) {
            console.warn('Course fetch failed or unauthorized; using course ID only.', course)
            // Set a minimal course object with just the ID for display
            setSelectedCourse({ title: courseParam, term: null })
            return
          }
          setSelectedCourse(course)
          console.log('Course details loaded:', course)
          // Load custom models for this course
          loadCustomModels(courseParam)
        })
        .catch(error => {
          console.error('Error loading course details:', error)
          // Set a minimal course object with just the ID for display
          setSelectedCourse({ title: courseParam, term: null })
        })
    }
  }, [searchParams])

  useEffect(() => {
    // Don't load messages if we're currently sending a message
    if (isSendingMessage) {
      console.log('Skipping message load - currently sending message')
      return
    }
    
    if (selectedConversation) {
      loadMessages(selectedConversation.conversation_id)
    } else {
      setMessages([])
    }
  }, [selectedConversation, isSendingMessage])

  // Get loading state for current conversation
  const getCurrentConversationLoadingState = () => {
    if (!selectedConversation) return { isLoading: false, isTyping: false }
    return conversationLoadingStates[selectedConversation.conversation_id] || { isLoading: false, isTyping: false }
  }

  const loadConversations = async () => {
    setIsLoadingConversations(true)
    try {
      const response = await fetch(`http://localhost:8000/chat/conversations/${userId}`)
      if (response.ok) {
        const data = await response.json()
        setConversations(data || [])
      } else {
        console.error('Failed to load conversations')
      }
    } catch (error) {
      console.error('Error loading conversations:', error)
    } finally {
      setIsLoadingConversations(false)
    }
  }

  const loadMessages = async (conversationId) => {
    console.log('Loading messages for conversation:', conversationId)
    try {
      const response = await fetch(`http://localhost:8000/chat/messages/${conversationId}`)
      console.log('Response status:', response.status)
      if (response.ok) {
        const data = await response.json()
        console.log('Loaded messages:', data)
        // Transform backend message format to frontend format
        const transformedMessages = data.map(msg => {
          const maybeHtml = msg.sender === "assistant" ? extractHtml(msg.content) : null;
          
          // DEBUG: Log each message transformation during loading
          if (msg.sender === "assistant") {
            console.log("=== LOADING MESSAGE TRANSFORMATION ===");
            console.log("Original msg.content:", msg.content.substring(0, 300));
            console.log("Extracted HTML:", maybeHtml ? maybeHtml.substring(0, 300) : "None");
            console.log("Will use:", maybeHtml ? "HTML renderer" : "Markdown renderer");
            console.log("======================================");
          }
          
          return {
            id: msg.message_id,
            role: msg.sender,
            content: msg.content,
            createdAt: new Date(msg.created_at),
            meta: maybeHtml ? { type: "html", html: maybeHtml } : undefined
          };
        });        
        console.log('Transformed messages:', transformedMessages)
        setMessages(transformedMessages)
      } else {
        console.error('Failed to load messages')
        setMessages([])
      }
    } catch (error) {
      console.error('Error loading messages:', error)
      setMessages([])
    }
  }

  const scrollToBottom = () => {
    if (messagesContainerRef.current) {
      messagesContainerRef.current.scrollTop = messagesContainerRef.current.scrollHeight
    }
  }

  const handleInputChange = (e) => {
    setInput(e.target.value)
  }

  const handleSubmit = async (e, { experimental_attachments } = {}) => {
    e.preventDefault()
    if (!input.trim() && !experimental_attachments?.length) return

    console.log('Submit - Input value:', input)
    console.log('Submit - Input trimmed:', input.trim())
    console.log('Submit - Has attachments:', experimental_attachments?.length > 0)

    setIsSendingMessage(true)

    const userMessage = {
      id: Date.now().toString(),
      role: "user",
      content: input.trim() || (experimental_attachments?.length ? "Please analyze the uploaded file." : ""),
      createdAt: new Date(),
      experimental_attachments: experimental_attachments ? Array.from(experimental_attachments).map(file => ({
        name: file.name,
        url: URL.createObjectURL(file),
        type: file.type,
        size: file.size
      })) : null
    }
    
    console.log('User message content:', userMessage.content)
    
    setMessages(prev => [...prev, userMessage])
    setInput("")
    
    // Set loading state for current conversation
    const currentConversationId = selectedConversation?.conversation_id
    let newConversationId = currentConversationId // Declare at function level
    
    if (currentConversationId) {
      setConversationLoadingStates(prev => ({
        ...prev,
        [currentConversationId]: { isLoading: true, isTyping: true }
      }))
    } else {
      setIsLoading(true)
      setIsTyping(true)
    }

    try {
      // If no conversation is selected, create a new one
      if (!newConversationId) {
        const createResponse = await fetch('http://localhost:8000/chat/create_conversation', {
          method: 'POST',
          headers: { 'Content-Type': 'application/json' },
          body: JSON.stringify({
            user_id: userId,
            title: input || (experimental_attachments?.length ? 'File Upload' : 'New Chat')
          })
        })

        if (createResponse.ok) {
          const conversationData = await createResponse.json()
          newConversationId = conversationData[0]?.conversation_id
          
          if (newConversationId) {
            const newConversation = {
              conversation_id: newConversationId,
              title: input || (experimental_attachments?.length ? 'File Upload' : 'New Chat'),
              course_id: selectedModel === "rag" ? selectedCourseId : null,
              user_id: userId,
              created_at: new Date().toISOString(),
              updated_at: new Date().toISOString()
            }
            setSelectedConversation(newConversation)
            setConversations(prev => [newConversation, ...prev])
            
            // Removed: Set loading state for the new conversation (will be handled by main loading states)
            // setConversationLoadingStates(prev => ({
            //   ...prev,
            //   [newConversationId]: { isLoading: true, isTyping: true }
            // }))
          }
        }
      }

      // Handle file uploads if present - this can take a long time
      // Handle file attachments and extract content for context
      let fileContext = ""
      if (experimental_attachments?.length && newConversationId) {
        const formData = new FormData()
        formData.append('conversation_id', newConversationId)
        formData.append('user_id', userId)
        
        for (const file of experimental_attachments) {
          formData.append('files', file)
        }
        
        try {
          console.log('Starting file upload...')
          const uploadResponse = await fetch('http://localhost:8000/chat/upload_files', {
            method: 'POST',
            body: formData,
            signal: AbortSignal.timeout(300000)
          })
          
          if (uploadResponse.ok) {
            const uploadData = await uploadResponse.json()
            console.log('File upload completed successfully')
            
            // Extract file content for context
            const fileContents = []
            for (const result of uploadData.results) {
              if (result.status === 'completed') {
                if (result.type === 'pdf' && result.markdown_content) {
                  fileContents.push(`File: ${result.filename}\nContent:\n${result.markdown_content}`)
                } else if (result.type === 'text' && result.text_content) {
                  fileContents.push(`File: ${result.filename}\nContent:\n${result.text_content}`)
                }
              }
            }
            
            if (fileContents.length > 0) {
              fileContext = fileContents.join('\n\n---\n\n')
            }
          } else {
            console.error('File upload failed:', uploadResponse.status, uploadResponse.statusText)
          }
        } catch (uploadError) {
          console.error('File upload error:', uploadError)
        }
      }

      // Save user message
      if (newConversationId) {
        try {
          await fetch('http://localhost:8000/chat/create_message', {
            method: 'POST',
            headers: { 'Content-Type': 'application/json' },
            body: JSON.stringify({
              message_id: userMessage.id,
              conversation_id: newConversationId,
              user_id: userId,
              sender: 'user',
              content: input.trim() || (experimental_attachments?.length ? 'Please analyze the uploaded file.' : ''),
              course_id: selectedCourseId || null,  // Always save course_id if available
              model: selectedBaseModel
            })
          })
        } catch (messageError) {
          console.error('Failed to save user message:', messageError)
          // Continue anyway, the message is already in the UI
        }
      }

      // Get AI response
      let aiResponseContent = ""; // Start with empty content
      let assistantMessageId = null; 
      

      
      try {
        const chatRequestData = {
          prompt: input.trim() || (experimental_attachments?.length ? 'Please help me analyze the uploaded file.' : ''),
          conversation_id: newConversationId,
          file_context: fileContext || null,
          model: selectedBaseModel,
          mode: selectedModel,
          course_id: selectedCourseId,
          rag_model: selectedRagModel,
          heavy_model: useAgents ? selectedHeavyModel : null,
          use_agents: useAgents
        }
        
        console.log('=== CHAT REQUEST DEBUG ===')
        console.log('selectedModel:', selectedModel)
        console.log('useAgents:', useAgents)
        console.log('Full request:', chatRequestData)
        console.log('==========================')
        
        const chatResponse = await fetch("http://localhost:8000/chat", {
          method: "POST",
<<<<<<< HEAD
          headers: { "Content-Type": "application/json" },
          body: JSON.stringify({
            prompt: input.trim() || (experimental_attachments?.length ? 'Please help me analyze the uploaded file.' : ''),
            conversation_id: newConversationId,
            file_context: fileContext || null,
            model: selectedModel === "rag" ? "rag" : selectedBaseModel,
            course_id: selectedModel === "rag" ? selectedCourseId : null,
            rag_model: selectedRagModel,
            heavy_model: useAgents ? selectedHeavyModel : null,
            use_agents: useAgents
          })
=======
          headers: { "Content-Type": "application/json" }, // Initially assume JSON, check header later
          body: JSON.stringify(chatRequestData)
>>>>>>> 967efb03
        })
        
        if (!chatResponse.ok) {
          console.error('Chat API error:', chatResponse.status, chatResponse.statusText);
          aiResponseContent = `I'm sorry, I encountered an error while processing your request. Please try again. Status: ${chatResponse.status}`;
          // Directly add the error message if something went wrong before stream started
          assistantMessageId = `msg_${Date.now() + 1}_${Math.random().toString(36).substr(2, 9)}`;
          setMessages(prev => [...prev, {
            id: assistantMessageId,
            role: "assistant",
            content: aiResponseContent,
            createdAt: new Date()
          }]);
          return; // Exit early if response is not ok
        }

        const contentType = chatResponse.headers.get('Content-Type');
        console.log("=== RESPONSE CONTENT TYPE ===");
        console.log("Content-Type header:", contentType);
        console.log("Is streaming?", contentType && contentType.includes('text/event-stream'));
        
        if (contentType && contentType.includes('text/event-stream')) {
          // Add initial empty message for streaming response
          assistantMessageId = `msg_${Date.now() + 1}_${Math.random().toString(36).substr(2, 9)}`;
          setMessages(prev => [...prev, {
            id: assistantMessageId,
            role: "assistant",
            content: "", // Start with empty content for streaming
            createdAt: new Date()
          }]);
          setLastAssistantMessageId(assistantMessageId); // Store this ID for updates
          
          // Keep typing indicator visible until we actually start receiving content

          let receivedContent = ""; // Initialize receivedContent for streaming
          let json_buffer = ""; // Buffer for incomplete JSON objects
          // Flag to hide typing indicator only once
          // Prevents flickering of typing indicator during streaming
          let hasHiddenTyping = false;
          
          const reader = chatResponse.body.getReader();
          const decoder = new TextDecoder();
          


          while (true) {
            const { done, value } = await reader.read();
            if (done) {
              break;
            }
            json_buffer += decoder.decode(value, { stream: true });

            // Process lines from the buffer
            const lines = json_buffer.split('\n');
            json_buffer = lines.pop(); // Keep the last (possibly incomplete) line in the buffer

            for (const line of lines) {
              if (line.startsWith('data: ')) {
                const content_from_line = line.substring(6); // Remove 'data: '
                
                // DEBUG: Log raw SSE line processing for streaming troubleshooting
                console.log("=== DEBUG SSE LINE ===");
                console.log("Full line:", JSON.stringify(line));
                console.log("Extracted content:", JSON.stringify(content_from_line));
                console.log("=====================");
                try {
                  // Parse JSON chunk (unified format for daily and agent modes)
                  const chunk = JSON.parse(content_from_line);
                  receivedContent += chunk.content || "";
                } catch (jsonError) {
                  // Log parsing error but don't append corrupted data
                  console.error("Failed to parse SSE chunk as JSON:", jsonError, "Raw data:", content_from_line);
                }
                // Only update message if we have content or if it's an error/completion
                if (receivedContent) {
                  // DEBUG: Log received content
                  console.log("=== FRONTEND RECEIVED CONTENT ===");
                  console.log("Raw receivedContent:", receivedContent.substring(0, 500));
                  console.log("================================");
                  
                  // Hide typing indicator when we first receive content (only once)
                  if (!hasHiddenTyping) {
                    hasHiddenTyping = true;
                    if (currentConversationId) {
                      setConversationLoadingStates(prev => ({
                        ...prev,
                        [currentConversationId]: { isLoading: true, isTyping: false }
                      }))
                    } else {
                      setIsTyping(false)
                    }
                  }
                  
                  setMessages(prev => prev.map(msg => 
                    msg.id === assistantMessageId ? { ...msg, content: receivedContent } : msg
                  ));
                  scrollToBottom();
                              }
            }
          }
        }
        console.log("=== STREAMING FINISHED ===");
        console.log("Final receivedContent length:", receivedContent.length);
        console.log("First 200 chars:", receivedContent.substring(0, 200));
        aiResponseContent = receivedContent; // Final content after stream ends
        console.log("Set aiResponseContent to:", aiResponseContent.length, "chars");
      } else {
          console.log("=== NON-STREAMING RESPONSE ===");
          console.log("Content-Type was:", contentType);
          // For non-streaming, directly add the message here
          const chatData = await chatResponse.json();
          aiResponseContent = chatData.result || "No response from AI";

          assistantMessageId = `msg_${Date.now() + 1}_${Math.random().toString(36).substr(2, 9)}`;
          setMessages(prev => [...prev, {
            id: assistantMessageId,
            role: "assistant",
            content: aiResponseContent,
            createdAt: new Date()
          }]);
          scrollToBottom();
        }
      } catch (chatError) {
        console.error('Chat error:', chatError);
        aiResponseContent = `I'm sorry, I encountered an error while processing your request. Please try again. Details: ${chatError.message || chatError}`;
        // If error during streaming, update the last message or add a new one if stream never started
        if (assistantMessageId) {
          setMessages(prev => prev.map(msg => msg.id === assistantMessageId ? { ...msg, content: aiResponseContent } : msg));
        } else {
          setMessages(prev => [...prev, {
            id: `msg_${Date.now() + 1}_${Math.random().toString(36).substr(2, 9)}`,
            role: "assistant",
            content: aiResponseContent,
            createdAt: new Date()
          }]);
        }
      }

      // Save AI response (only if it's not an error message and has actual content)
      console.log("=== SAVE CHECK ===");
      console.log("newConversationId:", newConversationId);
      console.log("assistantMessageId:", assistantMessageId);
      console.log("aiResponseContent length:", aiResponseContent?.length);
      console.log("aiResponseContent trimmed:", aiResponseContent?.trim()?.substring(0, 50));
      
      if (newConversationId && assistantMessageId && aiResponseContent && aiResponseContent.trim() && !aiResponseContent.startsWith("I'm sorry, I encountered an error")) {
        console.log("Saving AI response...");
        try {
          await fetch('http://localhost:8000/chat/create_message', {
            method: 'POST',
            headers: { 'Content-Type': 'application/json' },
            body: JSON.stringify({
              message_id: assistantMessageId, // Ensure this is the correct ID
              conversation_id: newConversationId,
              user_id: userId,
              sender: 'assistant',
              content: aiResponseContent,
              course_id: selectedCourseId || null,
              model: selectedBaseModel
            })
          })
          console.log("AI response saved successfully");
        } catch (saveError) {
          console.error('Failed to save AI response:', saveError)
        }
      } else {
        console.log("NOT saving AI response - conditions not met");
      }

    } catch (err) {
      console.error('Chat error:', err)
      setMessages(prev => [...prev, {
        id: (Date.now() + 1).toString(),
        role: "assistant",
        content: "Error: Could not get response from backend.",
        createdAt: new Date()
      }])
    } finally {
      console.log("=== FINALLY BLOCK ===");
      console.log("Clearing loading states...");
      // Clear loading state for the conversation that was actually used
      if (newConversationId) {
        console.log("Clearing for newConversationId:", newConversationId);
        setConversationLoadingStates(prev => ({
          ...prev,
          [newConversationId]: { isLoading: false, isTyping: false }
        }))
      } else if (currentConversationId) {
        console.log("Clearing for currentConversationId:", currentConversationId);
        setConversationLoadingStates(prev => ({
          ...prev,
          [currentConversationId]: { isLoading: false, isTyping: false }
        }))
      } else {
        console.log("Clearing global loading state");
        setIsLoading(false)
        setIsTyping(false)
      }
      setIsSendingMessage(false)
      console.log("=== END OF CHAT FLOW ===");
    }
  }

  const append = async (message) => {
    setIsSendingMessage(true);
    
    const userMessage = {
      id: Date.now().toString(),
      role: "user",
      content: message.content,
      createdAt: new Date()
    };
    setMessages(prev => [...prev, userMessage]);
    

    
    const currentConversationId = selectedConversation?.conversation_id;
    let newConversationId = currentConversationId;
    
    if (currentConversationId) {
      setConversationLoadingStates(prev => ({
        ...prev,
        [currentConversationId]: { isLoading: true, isTyping: true }
      }));
    } else {
      setIsLoading(true);
      setIsTyping(true);
    }
    
    let aiResponseContent = "";
    let assistantMessageId = null; // Declare here to be accessible in finally

    try {
      if (!newConversationId) {
        const createResponse = await fetch('http://localhost:8000/chat/create_conversation', {
          method: 'POST',
          headers: { 'Content-Type': 'application/json' },
          body: JSON.stringify({
            user_id: userId,
            title: message.content.length > 50 ? message.content.substring(0, 50) + '...' : message.content
          })
        });

        if (createResponse.ok) {
          const conversationData = await createResponse.json();
          newConversationId = conversationData[0]?.conversation_id;
          
          if (newConversationId) {
            const newConversation = {
              conversation_id: newConversationId,
              title: message.content.length > 50 ? message.content.substring(0, 50) + '...' : message.content,
              user_id: userId,
              created_at: new Date().toISOString(),
              updated_at: new Date().toISOString()
            };
            setSelectedConversation(newConversation);
            setConversations(prev => [newConversation, ...prev]);
            
            setConversationLoadingStates(prev => ({
              ...prev,
              [newConversationId]: { isLoading: true, isTyping: true }
            }));
          }
        }
      }

      // Save user message
      if (newConversationId) {
        await fetch('http://localhost:8000/chat/create_message', {
          method: 'POST',
          headers: { 'Content-Type': 'application/json' },
          body: JSON.stringify({
            message_id: userMessage.id,
            conversation_id: newConversationId,
            user_id: userId,
            sender: 'user',
            content: message.content,
            course_id: selectedCourseId || null,
            model: selectedBaseModel
          })
        });
      }

      // Get AI response
      const chatResponse = await fetch("http://localhost:8000/chat", {
        method: "POST",
        headers: { "Content-Type": "application/json" },
        body: JSON.stringify({
          prompt: message.content,
          conversation_id: newConversationId,
<<<<<<< HEAD
          model: selectedModel === "rag" ? "rag" : selectedBaseModel,
          course_id: selectedModel === "rag" ? selectedCourseId : null,
=======
          model: selectedBaseModel,
          mode: selectedModel,
          course_id: selectedCourseId,
>>>>>>> 967efb03
          rag_model: selectedRagModel,
          heavy_model: useAgents ? selectedHeavyModel : null,
          use_agents: useAgents
        })
      });
      
      if (!chatResponse.ok) {
        console.error('Chat API error:', chatResponse.status, chatResponse.statusText);
        aiResponseContent = `I'm sorry, I encountered an error while processing your request. Please try again. Status: ${chatResponse.status}`;
        assistantMessageId = `msg_${Date.now() + 1}_${Math.random().toString(36).substr(2, 9)}`;
        setMessages(prev => [...prev, {
          id: assistantMessageId,
          role: "assistant",
          content: aiResponseContent,
          createdAt: new Date()
        }]);
        return; 
      }
      
      const contentType = chatResponse.headers.get('Content-Type');
      
      if (contentType && contentType.includes('text/event-stream')) {
        assistantMessageId = `msg_${Date.now() + 1}_${Math.random().toString(36).substr(2, 9)}`;
        setMessages(prev => [...prev, {
          id: assistantMessageId,
          role: "assistant",
          content: "",
          createdAt: new Date()
        }]);
        setLastAssistantMessageId(assistantMessageId);
        
        // Keep typing indicator visible until we actually start receiving content
        


        let receivedContent = "";
        let json_buffer = "";
        let hasHiddenTyping = false; // Flag to hide typing indicator only once
        
        const reader = chatResponse.body.getReader();
        const decoder = new TextDecoder();
        
        console.log("=== STARTING SSE STREAM READING ===");
        console.log("Mode:", selectedModel);
        console.log("Use agents:", useAgents);
        
        let chunkCount = 0;
        while (true) {
          const { done, value } = await reader.read();
          if (done) {
            console.log(`=== STREAM COMPLETE: ${chunkCount} chunks read ===`);
            break;
          }
          const decoded = decoder.decode(value, { stream: true });
          json_buffer += decoded;
          chunkCount++;
          console.log(`Chunk ${chunkCount} raw:`, decoded.substring(0, 100));
        
          const lines = json_buffer.split('\n');
          json_buffer = lines.pop();
          
        for (const line of lines) {
          if (line.startsWith('data: ')) {
            const json_str_from_line = line.substring(6);
            console.log("Processing SSE line:", json_str_from_line.substring(0, 100));
            try {
                const chunk = JSON.parse(json_str_from_line);
                console.log("Parsed chunk:", chunk);
                // Both daily and agent modes now use the same format
                const newContent = chunk.content || "";
                receivedContent += newContent;
                console.log(`Added ${newContent.length} chars, total: ${receivedContent.length}`);
                // Only update message if we have content
                if (receivedContent) {
                  // DEBUG: Log received content in append function
                  console.log("=== UPDATING MESSAGE ===");
                  console.log("Message ID:", assistantMessageId);
                  console.log("Content length:", receivedContent.length);
                  console.log("First 100 chars:", receivedContent.substring(0, 100));
                  console.log("========================");
                  
                  // Hide typing indicator when we first receive content (only once)
                  if (!hasHiddenTyping) {
                    hasHiddenTyping = true;
                    if (newConversationId) {
                      setConversationLoadingStates(prev => ({
                        ...prev,
                        [newConversationId]: { isLoading: true, isTyping: false }
                      }));
                    } else if (currentConversationId) {
                      setConversationLoadingStates(prev => ({
                        ...prev,
                        [currentConversationId]: { isLoading: true, isTyping: false }
                      }));
                    } else {
                      setIsTyping(false);
                    }
                  }
                  
                  setMessages(prev => prev.map(msg => 
                    msg.id === assistantMessageId ? { ...msg, content: receivedContent } : msg
                  ));
                  scrollToBottom();
                }
              } catch (jsonError) {
                // Log parsing error but don't append corrupted data
                console.error("Failed to parse SSE chunk as JSON:", jsonError, "Raw data:", json_str_from_line);
              }
            }
          }
        }
        aiResponseContent = receivedContent; 
      } else {
        const chatData = await chatResponse.json();
        aiResponseContent = chatData.result || "No response from AI";
        assistantMessageId = `msg_${Date.now() + 1}_${Math.random().toString(36).substr(2, 9)}`;
        setMessages(prev => [...prev, {
          id: assistantMessageId,
          role: "assistant",
          content: aiResponseContent,
          createdAt: new Date()
        }]);
        scrollToBottom();
      }
      
      // Save AI response (only if it's not an error message and has actual content)
      if (newConversationId && assistantMessageId && aiResponseContent && aiResponseContent.trim() && !aiResponseContent.startsWith("I'm sorry, I encountered an error")) {
        await fetch('http://localhost:8000/chat/create_message', {
          method: 'POST',
          headers: { 'Content-Type': 'application/json' },
          body: JSON.stringify({
            message_id: assistantMessageId,
            conversation_id: newConversationId,
            user_id: userId,
            sender: 'assistant',
            content: aiResponseContent,
            course_id: selectedCourseId || null,
            model: selectedBaseModel
          })
        });
      }
      
    } catch (err) {
      console.error('Chat error:', err);
      aiResponseContent = `I'm sorry, I encountered an error while processing your request. Please try again. Details: ${err.message || err}`;
      if (assistantMessageId) {
        setMessages(prev => prev.map(msg => msg.id === assistantMessageId ? { ...msg, content: aiResponseContent } : msg));
      } else {
        setMessages(prev => [...prev, {
          id: `msg_${Date.now() + 1}_${Math.random().toString(36).substr(2, 9)}`,
          role: "assistant",
          content: aiResponseContent,
          createdAt: new Date()
        }]);
      }
    } finally {
      if (newConversationId) {
        setConversationLoadingStates(prev => ({
          ...prev,
          [newConversationId]: { isLoading: false, isTyping: false }
        }));
      } else if (currentConversationId) {
        setConversationLoadingStates(prev => ({
          ...prev,
          [currentConversationId]: { isLoading: false, isTyping: false }
        }));
      } else {
        setIsLoading(false);
        setIsTyping(false);
      }
      setIsSendingMessage(false);
    }
  }

  const stop = () => {
    // Clear loading state for current conversation
    const currentConversationId = selectedConversation?.conversation_id
    if (currentConversationId) {
      setConversationLoadingStates(prev => ({
        ...prev,
        [currentConversationId]: { isLoading: false, isTyping: false }
      }))
    } else {
      setIsLoading(false)
      setIsTyping(false)
    }
  }

  const isEmpty = messages.length === 0 && !selectedConversation

  const handleSelectConversation = (conversation) => {
    console.log('Selecting conversation:', conversation)
    setSelectedConversation(conversation)
    if (conversation === null) {
      // Only clear messages if we're explicitly selecting no conversation
      setMessages([])
    }
    // If conversation is selected, loadMessages useEffect will handle loading the messages
  }

  const handleNewConversation = () => {
    setSelectedConversation(null)
    setMessages([])
  }

  const handleDeleteConversation = async (conversationId) => {
    try {
      const response = await fetch('http://localhost:8000/chat/delete_conversation', {
        method: 'POST',
        headers: { 'Content-Type': 'application/json' },
        body: JSON.stringify({ conversation_id: conversationId })
      })
      
      if (response.ok) {
        // Remove from conversations list
        setConversations(prev => prev.filter(conv => conv.conversation_id !== conversationId))
        
        // Remove loading state for deleted conversation
        setConversationLoadingStates(prev => {
          const newState = { ...prev }
          delete newState[conversationId]
          return newState
        })
        
        // If this was the selected conversation, clear it
        if (selectedConversation?.conversation_id === conversationId) {
          setSelectedConversation(null)
          setMessages([])
        }
      } else {
        console.error('Failed to delete conversation')
      }
    } catch (error) {
      console.error('Error deleting conversation:', error)
    }
  }

  const formatTimestamp = (timestamp) => {
    const date = new Date(timestamp)
    const now = new Date()
    const diffInHours = (now - date) / (1000 * 60 * 60)
    
    if (diffInHours < 1) {
      return 'Just now'
    } else if (diffInHours < 24) {
      const hours = Math.floor(diffInHours)
      return `${hours}h ago`
    } else if (diffInHours < 48) {
      return '1d ago'
    } else {
      const days = Math.floor(diffInHours / 24)
      return `${days}d ago`
    }
  }

  const sortConversationsByDate = (conversations) => {
    return [...conversations].sort((a, b) => {
      return new Date(b.updated_at || b.created_at) - new Date(a.updated_at || a.created_at)
    })
  }

  // Get current loading states
  const currentLoadingState = getCurrentConversationLoadingState()

  return (
    <div className="flex h-screen bg-white">
      <Sidebar 
        conversations={sortConversationsByDate(conversations)}
        isLoading={isLoadingConversations}
        selectedConversation={selectedConversation}
        onSelectConversation={handleSelectConversation}
        onNewConversation={handleNewConversation}
        onDeleteConversation={handleDeleteConversation}
        onRefreshConversations={loadConversations}
        formatTimestamp={formatTimestamp}
      />
      <div className="flex-1 flex flex-col items-center justify-center w-full h-screen">
<<<<<<< HEAD
=======
        {/* Navigation and Logout Buttons */}
        <div className="absolute top-4 right-4 z-10 flex space-x-2">
          {/* Back to Admin Panel - Only for instructors/admins */}
          {(userRole === 'instructor' || userRole === 'admin') && (
            <Button
              variant="outline"
              size="sm"
              onClick={() => navigate('/admin')}
              className="bg-white/90 backdrop-blur-sm border-gray-300 hover:bg-gray-50"
            >
              ← Admin Panel
            </Button>
          )}
          
          {/* Back to Course Selection - Only for students */}
          {userRole === 'student' && (
            <Button
              variant="outline"
              size="sm"
              onClick={() => navigate('/courses')}
              className="bg-white/90 backdrop-blur-sm border-gray-300 hover:bg-gray-50"
            >
              ← Course Selection
            </Button>
          )}
          
          {/* Logout - For everyone */}
          <Button
            variant="outline"
            size="sm"
            onClick={() => {
              localStorage.removeItem('user');
              localStorage.removeItem('access_token');
              navigate('/login');
            }}
            className="bg-white/90 backdrop-blur-sm border-red-300 hover:bg-red-50 text-red-600 hover:text-red-700"
          >
            Logout
          </Button>
        </div>
>>>>>>> 967efb03
        <div className="flex flex-col min-h-0 w-full h-full items-center justify-center max-w-full">
          <ChatContainer className="flex flex-col h-full w-full">
            {messages.length === 0 ? (
              <WelcomeScreen
                selectedModel={selectedModel}
                setSelectedModel={setSelectedModel}
                modelOptions={modelOptions}
                selectedBaseModel={selectedBaseModel}
                setSelectedBaseModel={setSelectedBaseModel}
<<<<<<< HEAD
                baseModelOptions={baseModelOptions}
=======
                baseModelOptions={allBaseModelOptions}
>>>>>>> 967efb03
                selectedRagModel={selectedRagModel}
                setSelectedRagModel={setSelectedRagModel}
                ragModelOptions={ragModelOptions}
                selectedHeavyModel={selectedHeavyModel}
                setSelectedHeavyModel={setSelectedHeavyModel}
                heavyModelOptions={heavyModelOptions}
                selectedCourseId={selectedCourseId}
                setSelectedCourseId={setSelectedCourseId}
<<<<<<< HEAD
=======
                selectedCourse={selectedCourse}
>>>>>>> 967efb03
                useAgents={useAgents}
                setUseAgents={setUseAgents}
                append={append}
                handleSubmit={handleSubmit}
                input={input}
                handleInputChange={handleInputChange}
                isLoading={currentLoadingState.isLoading}
                isTyping={currentLoadingState.isTyping}
                stop={stop}
              />
            ) : (
              <ChatInterface
                selectedConversation={selectedConversation}
                selectedModel={selectedModel}
                setSelectedModel={setSelectedModel}
                modelOptions={modelOptions}
                selectedBaseModel={selectedBaseModel}
                setSelectedBaseModel={setSelectedBaseModel}
<<<<<<< HEAD
                baseModelOptions={baseModelOptions}
=======
                baseModelOptions={allBaseModelOptions}
>>>>>>> 967efb03
                selectedRagModel={selectedRagModel}
                setSelectedRagModel={setSelectedRagModel}
                ragModelOptions={ragModelOptions}
                selectedHeavyModel={selectedHeavyModel}
                setSelectedHeavyModel={setSelectedHeavyModel}
                heavyModelOptions={heavyModelOptions}
                selectedCourseId={selectedCourseId}
                setSelectedCourseId={setSelectedCourseId}
<<<<<<< HEAD
=======
                selectedCourse={selectedCourse}
>>>>>>> 967efb03
                useAgents={useAgents}
                setUseAgents={setUseAgents}
                messages={messages}
                isTyping={currentLoadingState.isTyping}
                handleSubmit={handleSubmit}
                input={input}
                handleInputChange={handleInputChange}
                isLoading={currentLoadingState.isLoading}
                stop={stop}
                messagesContainerRef={messagesContainerRef}
                agentProgress={agentProgress}
              />
            )}
          </ChatContainer>
        </div>
      </div>
    </div>
  )
}<|MERGE_RESOLUTION|>--- conflicted
+++ resolved
@@ -25,17 +25,6 @@
   const [isSendingMessage, setIsSendingMessage] = useState(false)
   const messagesEndRef = useRef(null)
   const messagesContainerRef = useRef(null)
-<<<<<<< HEAD
-  const [selectedModel, setSelectedModel] = useState("rag")
-  const [selectedBaseModel, setSelectedBaseModel] = useState("qwen-3-235b-a22b")
-  const [selectedRagModel, setSelectedRagModel] = useState("text-embedding-004")
-  const [selectedHeavyModel, setSelectedHeavyModel] = useState("gemini-2.5-pro")
-  const [selectedCourseId, setSelectedCourseId] = useState("")
-  const [useAgents, setUseAgents] = useState(true)
-  const modelOptions = [
-    { label: "Standard", value: "qwen", description: "Quick single-model response" },
-    { label: "Advanced", value: "rag", description: "Multi-agent system with full customization options (Default)" }
-=======
   // Default to daily mode with Cerebras model
   const [selectedModel, setSelectedModel] = useState("daily")
   const [selectedBaseModel, setSelectedBaseModel] = useState("qwen-3-235b-a22b-instruct-2507")
@@ -67,65 +56,13 @@
     { label: "Gemini Pro", value: "gemini-2.5-pro", description: "Google's most capable model for complex reasoning" },
     { label: "GPT-4o", value: "gpt-4o", description: "OpenAI's optimized model for speed and quality" },
     { label: "Claude Sonnet", value: "claude-3-sonnet-20240229", description: "Anthropic's balanced model for nuanced tasks" }
->>>>>>> 967efb03
   ]
-  const ragModelOptions = [
-    { label: "Gemini 004", value: "text-embedding-004", description: "Google's latest embedding model (Default)" },
-    { label: "Gemini 001", value: "gemini-embedding-001", description: "Google's legacy embedding model" },
-    { label: "OpenAI Small", value: "text-embedding-3-small", description: "Fast and cost-effective OpenAI embedding" },
-    { label: "OpenAI Large", value: "text-embedding-3-large", description: "High-quality OpenAI embedding model" },
-    { label: "OpenAI Ada", value: "text-embedding-ada-002", description: "OpenAI's legacy embedding model" }
-  ]
-  const baseModelOptions = [
-    { label: "Cerebras Qwen MoE", value: "qwen-3-235b-a22b", description: "Fast Mixture-of-Experts model from Cerebras (Default)" },
-    { label: "GPT-4.1 Mini", value: "gpt-4.1-mini", description: "Lightweight version of OpenAI's GPT-4.1" },
-    { label: "Gemini Flash", value: "gemini-2.5-flash", description: "Google's fast and efficient model" }
-  ]
-  const heavyModelOptions = [
-    { label: "Gemini Pro", value: "gemini-2.5-pro", description: "Google's most capable model for complex reasoning (Default)" },
-    { label: "GPT-4o", value: "gpt-4o", description: "OpenAI's optimized model for speed and quality" },
-    { label: "Claude Sonnet", value: "claude-3-sonnet-20240229", description: "Anthropic's balanced model for nuanced tasks" }
-  ]
-
-  const [userId, setUserId] = useState(null);
-
-  useEffect(() => {
-    const userData = localStorage.getItem('user');
-    if (!userData) {
-      navigate('/login');
-      return;
-    }
-    
-    const user = JSON.parse(userData);
-    if (!user.id) {
-      console.error('No user ID found in stored user data');
-      navigate('/login');
-      return;
-    }
-    
-    setUserId(user.id);
-  }, [navigate]);
-
-<<<<<<< HEAD
-  useEffect(() => {
-    if (userId) {
-      loadConversations()
-    }
-  }, [userId])
-=======
+
   const [userId, setUserId] = useState(null);
   const [userRole, setUserRole] = useState(null);
->>>>>>> 967efb03
 
   // Initialize base model options
   useEffect(() => {
-<<<<<<< HEAD
-    const courseParam = searchParams.get('course')
-    if (courseParam) {
-      setSelectedCourseId(courseParam)
-    }
-  }, [searchParams])
-=======
     const defaultBaseModels = [
       { label: "Gemini Flash", value: "gemini-2.5-flash", description: "Google's fast and efficient model (Default)" },
       { label: "Cerebras Qwen MoE", value: "qwen-3-235b-a22b-instruct-2507", description: "Fast Mixture-of-Experts model from Cerebras" },
@@ -133,7 +70,6 @@
     ]
     setAllBaseModelOptions(defaultBaseModels)
   }, [])
->>>>>>> 967efb03
 
   // Load custom models when course is selected
   const loadCustomModels = async (courseId) => {
@@ -502,22 +438,8 @@
         
         const chatResponse = await fetch("http://localhost:8000/chat", {
           method: "POST",
-<<<<<<< HEAD
-          headers: { "Content-Type": "application/json" },
-          body: JSON.stringify({
-            prompt: input.trim() || (experimental_attachments?.length ? 'Please help me analyze the uploaded file.' : ''),
-            conversation_id: newConversationId,
-            file_context: fileContext || null,
-            model: selectedModel === "rag" ? "rag" : selectedBaseModel,
-            course_id: selectedModel === "rag" ? selectedCourseId : null,
-            rag_model: selectedRagModel,
-            heavy_model: useAgents ? selectedHeavyModel : null,
-            use_agents: useAgents
-          })
-=======
           headers: { "Content-Type": "application/json" }, // Initially assume JSON, check header later
           body: JSON.stringify(chatRequestData)
->>>>>>> 967efb03
         })
         
         if (!chatResponse.ok) {
@@ -808,14 +730,9 @@
         body: JSON.stringify({
           prompt: message.content,
           conversation_id: newConversationId,
-<<<<<<< HEAD
-          model: selectedModel === "rag" ? "rag" : selectedBaseModel,
-          course_id: selectedModel === "rag" ? selectedCourseId : null,
-=======
           model: selectedBaseModel,
           mode: selectedModel,
           course_id: selectedCourseId,
->>>>>>> 967efb03
           rag_model: selectedRagModel,
           heavy_model: useAgents ? selectedHeavyModel : null,
           use_agents: useAgents
@@ -1093,8 +1010,6 @@
         formatTimestamp={formatTimestamp}
       />
       <div className="flex-1 flex flex-col items-center justify-center w-full h-screen">
-<<<<<<< HEAD
-=======
         {/* Navigation and Logout Buttons */}
         <div className="absolute top-4 right-4 z-10 flex space-x-2">
           {/* Back to Admin Panel - Only for instructors/admins */}
@@ -1135,7 +1050,6 @@
             Logout
           </Button>
         </div>
->>>>>>> 967efb03
         <div className="flex flex-col min-h-0 w-full h-full items-center justify-center max-w-full">
           <ChatContainer className="flex flex-col h-full w-full">
             {messages.length === 0 ? (
@@ -1145,11 +1059,7 @@
                 modelOptions={modelOptions}
                 selectedBaseModel={selectedBaseModel}
                 setSelectedBaseModel={setSelectedBaseModel}
-<<<<<<< HEAD
-                baseModelOptions={baseModelOptions}
-=======
                 baseModelOptions={allBaseModelOptions}
->>>>>>> 967efb03
                 selectedRagModel={selectedRagModel}
                 setSelectedRagModel={setSelectedRagModel}
                 ragModelOptions={ragModelOptions}
@@ -1158,10 +1068,7 @@
                 heavyModelOptions={heavyModelOptions}
                 selectedCourseId={selectedCourseId}
                 setSelectedCourseId={setSelectedCourseId}
-<<<<<<< HEAD
-=======
                 selectedCourse={selectedCourse}
->>>>>>> 967efb03
                 useAgents={useAgents}
                 setUseAgents={setUseAgents}
                 append={append}
@@ -1180,11 +1087,7 @@
                 modelOptions={modelOptions}
                 selectedBaseModel={selectedBaseModel}
                 setSelectedBaseModel={setSelectedBaseModel}
-<<<<<<< HEAD
-                baseModelOptions={baseModelOptions}
-=======
                 baseModelOptions={allBaseModelOptions}
->>>>>>> 967efb03
                 selectedRagModel={selectedRagModel}
                 setSelectedRagModel={setSelectedRagModel}
                 ragModelOptions={ragModelOptions}
@@ -1193,10 +1096,7 @@
                 heavyModelOptions={heavyModelOptions}
                 selectedCourseId={selectedCourseId}
                 setSelectedCourseId={setSelectedCourseId}
-<<<<<<< HEAD
-=======
                 selectedCourse={selectedCourse}
->>>>>>> 967efb03
                 useAgents={useAgents}
                 setUseAgents={setUseAgents}
                 messages={messages}
