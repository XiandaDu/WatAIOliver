"use client";

import { useState, useRef, useEffect } from "react";
import { useNavigate, useSearchParams } from "react-router-dom";
import { ChatContainer } from "@/components/ui/chat";
import { Button } from "@/components/ui/button";
import { Sidebar } from "@/components/Sidebar";
import { WelcomeScreen } from "@/components/WelcomeScreen";
import { ChatInterface } from "@/components/ChatInterface";
import { extractHtml } from "@/lib/extractHtml";

export default function ChatPage() {
  const navigate = useNavigate();
  const [searchParams] = useSearchParams();

  const [messages, setMessages] = useState([]);
  const [input, setInput] = useState("");
  const [isLoading, setIsLoading] = useState(false);
  const [isTyping, setIsTyping] = useState(false);
  const [selectedConversation, setSelectedConversation] = useState(null);
  const [conversations, setConversations] = useState([]);
  const [isLoadingConversations, setIsLoadingConversations] = useState(true);
  // Track loading states per conversation
  const [conversationLoadingStates, setConversationLoadingStates] = useState(
    {}
  );
  const [isSendingMessage, setIsSendingMessage] = useState(false);
  const messagesEndRef = useRef(null);
  const messagesContainerRef = useRef(null);
  // Default to daily mode with Cerebras model
  const [selectedModel, setSelectedModel] = useState("daily");
  const [selectedBaseModel, setSelectedBaseModel] = useState(
    "qwen-3-235b-a22b-instruct-2507"
  );
  const [selectedRagModel, setSelectedRagModel] =
    useState("text-embedding-004");
  const [selectedHeavyModel, setSelectedHeavyModel] = useState("");
  const [selectedCourseId, setSelectedCourseId] = useState("");
  const [selectedCourse, setSelectedCourse] = useState(null);
  const [useAgents, setUseAgents] = useState(true);
  const [customModels, setCustomModels] = useState([]);
  const [allBaseModelOptions, setAllBaseModelOptions] = useState([]);
  const [lastAssistantMessageId, setLastAssistantMessageId] = useState(null);
  // Track agent system progress for user feedback during multi-agent processing
  const [agentProgress, setAgentProgress] = useState({
    stage: "",
    message: "",
    visible: false,
  });

  const modelOptions = [
    {
      label: "Daily",
      value: "daily",
      description: "RAG-enhanced response with course-specific prompt",
    },
    {
      label: "Problem Solving",
      value: "rag",
      description: "Multi-agent system with built-in RAG for complex problems",
    },
  ];
  const ragModelOptions = [
    {
      label: "Gemini 004",
      value: "text-embedding-004",
      description: "Google's latest embedding model (Default)",
    },
    {
      label: "Gemini 001",
      value: "gemini-embedding-001",
      description: "Google's legacy embedding model",
    },
    {
      label: "OpenAI Small",
      value: "text-embedding-3-small",
      description: "Fast and cost-effective OpenAI embedding",
    },
    {
      label: "OpenAI Large",
      value: "text-embedding-3-large",
      description: "High-quality OpenAI embedding model",
    },
    {
      label: "OpenAI Ada",
      value: "text-embedding-ada-002",
      description: "OpenAI's legacy embedding model",
    },
  ];

  const heavyModelOptions = [
    { label: "None", value: "", description: "Use base model only (Default)" },
    {
      label: "Gemini Pro",
      value: "gemini-2.5-pro",
      description: "Google's most capable model for complex reasoning",
    },
    {
      label: "GPT-4o",
      value: "gpt-4o",
      description: "OpenAI's optimized model for speed and quality",
    },
    {
      label: "Claude Sonnet",
      value: "claude-3-sonnet-20240229",
      description: "Anthropic's balanced model for nuanced tasks",
    },
  ];

  const [userId, setUserId] = useState(null);
  const [userRole, setUserRole] = useState(null);

  // Initialize base model options
  useEffect(() => {
    const defaultBaseModels = [
      {
        label: "Gemini Flash",
        value: "gemini-2.5-flash",
        description: "Google's fast and efficient model (Default)",
      },
      {
        label: "Cerebras Qwen MoE",
        value: "qwen-3-235b-a22b-instruct-2507",
        description: "Fast Mixture-of-Experts model from Cerebras",
      },
      {
        label: "GPT-4.1 Mini",
        value: "gpt-4.1-mini",
        description: "Lightweight version of OpenAI's GPT-4.1",
      },
    ];
    setAllBaseModelOptions(defaultBaseModels);
  }, []);

  // Load custom models when course is selected
  const loadCustomModels = async (courseId) => {
    if (!courseId) {
      setCustomModels([]);
      return;
    }

    try {
      const token = localStorage.getItem("access_token");
      const response = await fetch(
<<<<<<< HEAD
        `http://localhost:8000/course/${courseId}/custom-models`,
=======
        `${import.meta.env.VITE_API_BASE_URL}/course/${courseId}/custom-models`,
>>>>>>> 349aa277
        {
          headers: {
            Authorization: `Bearer ${token}`,
          },
        }
      );

      if (response.ok) {
        const data = await response.json();
        const models = data.custom_models || [];
        setCustomModels(models);

        // Update base model options to include custom models
        const defaultBaseModels = [
          {
            label: "Gemini Flash",
            value: "gemini-2.5-flash",
            description: "Google's fast and efficient model (Default)",
          },
          {
            label: "Cerebras Qwen MoE",
            value: "qwen-3-235b-a22b-instruct-2507",
            description: "Fast Mixture-of-Experts model from Cerebras",
          },
          {
            label: "GPT-4.1 Mini",
            value: "gpt-4.1-mini",
            description: "Lightweight version of OpenAI's GPT-4.1",
          },
        ];

        const customModelOptions = models.map((model) => ({
          label: model.name,
          value: `custom-${model.name}`,
          description: `Custom ${model.model_type} model`,
          isCustom: true,
        }));

        setAllBaseModelOptions([...defaultBaseModels, ...customModelOptions]);
      } else {
        console.error("Failed to load custom models");
        setCustomModels([]);
      }
    } catch (error) {
      console.error("Error loading custom models:", error);
      setCustomModels([]);
    }
  };

  useEffect(() => {
    const userData = localStorage.getItem("user");
    if (!userData) {
      navigate("/login");
      return;
    }

    const user = JSON.parse(userData);
    if (!user.id) {
      console.error("No user ID found in stored user data");
      navigate("/login");
      return;
    }

    setUserId(user.id);
    setUserRole(user.role);
  }, [navigate]);

  useEffect(() => {
    if (userId) {
      loadConversations();
    }
  }, [userId]);

  useEffect(() => {
    const courseParam =
      searchParams.get("course") || searchParams.get("course_id");
    if (courseParam) {
      setSelectedCourseId(courseParam);
<<<<<<< HEAD
      // console.log('Course ID loaded from URL:', courseParam)
=======
      console.log("Course ID loaded from URL:", courseParam);
>>>>>>> 349aa277

      // Fetch course details
      fetch(`${import.meta.env.VITE_API_BASE_URL}/course/${courseParam}`, {
        headers: {
          Authorization: `Bearer ${localStorage.getItem("access_token")}`,
        },
      })
        .then(async (response) => {
          const course = await response.json();
          // Handle authentication errors or course not found gracefully to prevent crashes when course data unavailable
          if (!response.ok || course?.detail) {
            console.warn(
              "Course fetch failed or unauthorized; using course ID only.",
              course
            );
            // Set a minimal course object with just the ID for display
            setSelectedCourse({ title: courseParam, term: null });
            return;
          }
          setSelectedCourse(course);
<<<<<<< HEAD
          // console.log('Course details loaded:', course)
=======
          console.log("Course details loaded:", course);
>>>>>>> 349aa277
          // Load custom models for this course
          loadCustomModels(courseParam);
        })
        .catch((error) => {
          console.error("Error loading course details:", error);
          // Set a minimal course object with just the ID for display
          setSelectedCourse({ title: courseParam, term: null });
        });
    }
  }, [searchParams]);

  useEffect(() => {
    // Don't load messages if we're currently sending a message
    if (isSendingMessage) {
<<<<<<< HEAD
      // console.log('Skipping message load - currently sending message')
=======
      console.log("Skipping message load - currently sending message");
>>>>>>> 349aa277
      return;
    }

    if (selectedConversation) {
      loadMessages(selectedConversation.conversation_id);
    } else {
      setMessages([]);
    }
  }, [selectedConversation, isSendingMessage]);

  // Get loading state for current conversation
  const getCurrentConversationLoadingState = () => {
<<<<<<< HEAD
    if (!selectedConversation) return { isLoading, isTyping };
=======
    if (!selectedConversation) return { isLoading: false, isTyping: false };
>>>>>>> 349aa277
    return (
      conversationLoadingStates[selectedConversation.conversation_id] || {
        isLoading: false,
        isTyping: false,
      }
    );
  };

  const loadConversations = async () => {
    setIsLoadingConversations(true);
    try {
      const response = await fetch(
<<<<<<< HEAD
        `http://localhost:8000/chat/conversations/${userId}`
=======
        `${import.meta.env.VITE_API_BASE_URL}/chat/conversations/${userId}`
>>>>>>> 349aa277
      );
      if (response.ok) {
        const data = await response.json();
        setConversations(data || []);
      } else {
        console.error("Failed to load conversations");
      }
    } catch (error) {
      console.error("Error loading conversations:", error);
    } finally {
      setIsLoadingConversations(false);
    }
  };

  const loadMessages = async (conversationId) => {
<<<<<<< HEAD
    // console.log('Loading messages for conversation:', conversationId)
    try {
      const response = await fetch(
        `http://localhost:8000/chat/messages/${conversationId}`
      );
      // console.log('Response status:', response.status)
      if (response.ok) {
        const data = await response.json();
        // console.log('Loaded messages:', data)
=======
    console.log("Loading messages for conversation:", conversationId);
    try {
      const response = await fetch(
        `${import.meta.env.VITE_API_BASE_URL}/chat/messages/${conversationId}`
      );
      console.log("Response status:", response.status);
      if (response.ok) {
        const data = await response.json();
        console.log("Loaded messages:", data);
>>>>>>> 349aa277
        // Transform backend message format to frontend format
        const transformedMessages = data.map((msg) => {
          const maybeHtml =
            msg.sender === "assistant" ? extractHtml(msg.content) : null;

          // DEBUG: Log each message transformation during loading
          if (msg.sender === "assistant") {
<<<<<<< HEAD
            // console.log("=== LOADING MESSAGE TRANSFORMATION ===");
            // console.log("Original msg.content:", msg.content.substring(0, 300));
            // console.log("Extracted HTML:", maybeHtml ? maybeHtml.substring(0, 300) : "None");
            // console.log("Will use:", maybeHtml ? "HTML renderer" : "Markdown renderer");
            // console.log("======================================");
=======
            console.log("=== LOADING MESSAGE TRANSFORMATION ===");
            console.log("Original msg.content:", msg.content.substring(0, 300));
            console.log(
              "Extracted HTML:",
              maybeHtml ? maybeHtml.substring(0, 300) : "None"
            );
            console.log(
              "Will use:",
              maybeHtml ? "HTML renderer" : "Markdown renderer"
            );
            console.log("======================================");
>>>>>>> 349aa277
          }

          return {
            id: msg.message_id,
            role: msg.sender,
            content: msg.content,
            createdAt: new Date(msg.created_at),
            meta: maybeHtml ? { type: "html", html: maybeHtml } : undefined,
          };
        });
<<<<<<< HEAD
        // console.log('Transformed messages:', transformedMessages)
=======
        console.log("Transformed messages:", transformedMessages);
>>>>>>> 349aa277
        setMessages(transformedMessages);
      } else {
        console.error("Failed to load messages");
        setMessages([]);
      }
    } catch (error) {
      console.error("Error loading messages:", error);
      setMessages([]);
    }
  };

  const scrollToBottom = () => {
    if (messagesContainerRef.current) {
      messagesContainerRef.current.scrollTop =
        messagesContainerRef.current.scrollHeight;
    }
  };

  const handleInputChange = (e) => {
    setInput(e.target.value);
  };

  const handleSubmit = async (e, { experimental_attachments } = {}) => {
    e.preventDefault();
    if (!input.trim() && !experimental_attachments?.length) return;

<<<<<<< HEAD
    // console.log('Submit - Input value:', input)
    // console.log('Submit - Input trimmed:', input.trim())
    // console.log('Submit - Has attachments:', experimental_attachments?.length > 0)
=======
    console.log("Submit - Input value:", input);
    console.log("Submit - Input trimmed:", input.trim());
    console.log(
      "Submit - Has attachments:",
      experimental_attachments?.length > 0
    );
>>>>>>> 349aa277

    setIsSendingMessage(true);

    const userMessage = {
      id: Date.now().toString(),
      role: "user",
      content:
        input.trim() ||
        (experimental_attachments?.length
          ? "Please analyze the uploaded file."
          : ""),
      createdAt: new Date(),
      experimental_attachments: experimental_attachments
        ? Array.from(experimental_attachments).map((file) => ({
            name: file.name,
            url: URL.createObjectURL(file),
            type: file.type,
            size: file.size,
          }))
        : null,
    };

<<<<<<< HEAD
    // console.log('User message content:', userMessage.content)
=======
    console.log("User message content:", userMessage.content);
>>>>>>> 349aa277

    setMessages((prev) => [...prev, userMessage]);
    setInput("");

    // Set loading state for current conversation
    const currentConversationId = selectedConversation?.conversation_id;
    let newConversationId = currentConversationId; // Declare at function level

    if (currentConversationId) {
      setConversationLoadingStates((prev) => ({
        ...prev,
        [currentConversationId]: { isLoading: true, isTyping: true },
      }));
    } else {
      setIsLoading(true);
      setIsTyping(true);
    }

    try {
      // If no conversation is selected, create a new one
      if (!newConversationId) {
        const createResponse = await fetch(
<<<<<<< HEAD
          "http://localhost:8000/chat/create_conversation",
=======
          `${import.meta.env.VITE_API_BASE_URL}/chat/create_conversation`,
>>>>>>> 349aa277
          {
            method: "POST",
            headers: { "Content-Type": "application/json" },
            body: JSON.stringify({
              user_id: userId,
              title:
                input ||
                (experimental_attachments?.length ? "File Upload" : "New Chat"),
            }),
          }
        );

        if (createResponse.ok) {
          const conversationData = await createResponse.json();
          newConversationId = conversationData[0]?.conversation_id;

          if (newConversationId) {
            const newConversation = {
              conversation_id: newConversationId,
              title:
                input ||
                (experimental_attachments?.length ? "File Upload" : "New Chat"),
              course_id: selectedModel === "rag" ? selectedCourseId : null,
              user_id: userId,
              created_at: new Date().toISOString(),
              updated_at: new Date().toISOString(),
            };
            setSelectedConversation(newConversation);
            setConversations((prev) => [newConversation, ...prev]);

<<<<<<< HEAD
            // Set loading state for the new conversation
            setConversationLoadingStates((prev) => ({
              ...prev,
              [newConversationId]: { isLoading: true, isTyping: true },
            }));

            // Clear global loading states since we now have a conversation
            setIsLoading(false);
            setIsTyping(false);
=======
            // Removed: Set loading state for the new conversation (will be handled by main loading states)
            // setConversationLoadingStates(prev => ({
            //   ...prev,
            //   [newConversationId]: { isLoading: true, isTyping: true }
            // }))
>>>>>>> 349aa277
          }
        }
      }

      // Handle file uploads if present - this can take a long time
      // Handle file attachments and extract content for context
      let fileContext = "";
      if (experimental_attachments?.length && newConversationId) {
        const formData = new FormData();
        formData.append("conversation_id", newConversationId);
        formData.append("user_id", userId);

        for (const file of experimental_attachments) {
          formData.append("files", file);
        }

        try {
<<<<<<< HEAD
          // console.log('Starting file upload...')
          const uploadResponse = await fetch(
            "http://localhost:8000/chat/upload_files",
=======
          console.log("Starting file upload...");
          const uploadResponse = await fetch(
            `${import.meta.env.VITE_API_BASE_URL}/chat/upload_files`,
>>>>>>> 349aa277
            {
              method: "POST",
              body: formData,
              signal: AbortSignal.timeout(300000),
            }
          );

          if (uploadResponse.ok) {
            const uploadData = await uploadResponse.json();
<<<<<<< HEAD
            // console.log('File upload completed successfully')
=======
            console.log("File upload completed successfully");
>>>>>>> 349aa277

            // Extract file content for context
            const fileContents = [];
            for (const result of uploadData.results) {
              if (result.status === "completed") {
                if (result.type === "pdf" && result.markdown_content) {
                  fileContents.push(
                    `File: ${result.filename}\nContent:\n${result.markdown_content}`
                  );
                } else if (result.type === "text" && result.text_content) {
                  fileContents.push(
                    `File: ${result.filename}\nContent:\n${result.text_content}`
                  );
                }
              }
            }

            if (fileContents.length > 0) {
              fileContext = fileContents.join("\n\n---\n\n");
            }
          } else {
            console.error(
              "File upload failed:",
              uploadResponse.status,
              uploadResponse.statusText
            );
          }
        } catch (uploadError) {
          console.error("File upload error:", uploadError);
        }
      }

      // Save user message
      if (newConversationId) {
        try {
<<<<<<< HEAD
          await fetch("http://localhost:8000/chat/create_message", {
            method: "POST",
            headers: { "Content-Type": "application/json" },
            body: JSON.stringify({
              message_id: userMessage.id,
              conversation_id: newConversationId,
              user_id: userId,
              sender: "user",
              content:
                input.trim() ||
                (experimental_attachments?.length
                  ? "Please analyze the uploaded file."
                  : ""),
              course_id: selectedCourseId || null, // Always save course_id if available
              model: selectedBaseModel,
            }),
          });
=======
          await fetch(
            `${import.meta.env.VITE_API_BASE_URL}/chat/create_message`,
            {
              method: "POST",
              headers: { "Content-Type": "application/json" },
              body: JSON.stringify({
                message_id: userMessage.id,
                conversation_id: newConversationId,
                user_id: userId,
                sender: "user",
                content:
                  input.trim() ||
                  (experimental_attachments?.length
                    ? "Please analyze the uploaded file."
                    : ""),
                course_id: selectedCourseId || null, // Always save course_id if available
                model: selectedBaseModel,
              }),
            }
          );
>>>>>>> 349aa277
        } catch (messageError) {
          console.error("Failed to save user message:", messageError);
          // Continue anyway, the message is already in the UI
        }
      }

      // Get AI response
      let aiResponseContent = ""; // Start with empty content
      let assistantMessageId = null;

      try {
        const chatRequestData = {
          prompt:
            input.trim() ||
            (experimental_attachments?.length
              ? "Please help me analyze the uploaded file."
              : ""),
          conversation_id: newConversationId,
          file_context: fileContext || null,
          model: selectedBaseModel,
          mode: selectedModel,
          course_id: selectedCourseId,
          rag_model: selectedRagModel,
          heavy_model: useAgents ? selectedHeavyModel : null,
          use_agents: useAgents,
        };

<<<<<<< HEAD
        // console.log('=== CHAT REQUEST DEBUG ===')
        // console.log('selectedModel:', selectedModel)
        // console.log('useAgents:', useAgents)
        // console.log('Full request:', chatRequestData)
        // console.log('==========================')

        const chatResponse = await fetch("http://localhost:8000/chat", {
          method: "POST",
          headers: { "Content-Type": "application/json" }, // Initially assume JSON, check header later
          body: JSON.stringify(chatRequestData),
        });
=======
        console.log("=== CHAT REQUEST DEBUG ===");
        console.log("selectedModel:", selectedModel);
        console.log("useAgents:", useAgents);
        console.log("Full request:", chatRequestData);
        console.log("==========================");

        const chatResponse = await fetch(
          "${import.meta.env.VITE_API_BASE_URL}/chat",
          {
            method: "POST",
            headers: { "Content-Type": "application/json" }, // Initially assume JSON, check header later
            body: JSON.stringify(chatRequestData),
          }
        );
>>>>>>> 349aa277

        if (!chatResponse.ok) {
          console.error(
            "Chat API error:",
            chatResponse.status,
            chatResponse.statusText
          );
          aiResponseContent = `I'm sorry, I encountered an error while processing your request. Please try again. Status: ${chatResponse.status}`;
          // Directly add the error message if something went wrong before stream started
          assistantMessageId = `msg_${Date.now() + 1}_${Math.random()
            .toString(36)
            .substr(2, 9)}`;
          setMessages((prev) => [
            ...prev,
            {
              id: assistantMessageId,
              role: "assistant",
              content: aiResponseContent,
              createdAt: new Date(),
            },
          ]);
          return; // Exit early if response is not ok
        }

        const contentType = chatResponse.headers.get("Content-Type");
        // console.log("=== RESPONSE CONTENT TYPE ===");
        // console.log("Content-Type header:", contentType);
<<<<<<< HEAD
        // console.log("Is streaming?", contentType && contentType.includes('text/event-stream'));
=======
        // console.log(
        //   "Is streaming?",
        //   contentType && contentType.includes("text/event-stream")
        // );
>>>>>>> 349aa277

        if (contentType && contentType.includes("text/event-stream")) {
          // Add initial empty message for streaming response
          assistantMessageId = `msg_${Date.now() + 1}_${Math.random()
            .toString(36)
            .substr(2, 9)}`;
          setMessages((prev) => [
            ...prev,
            {
              id: assistantMessageId,
              role: "assistant",
              content: "", // Start with empty content for streaming
              createdAt: new Date(),
            },
          ]);
          setLastAssistantMessageId(assistantMessageId); // Store this ID for updates

<<<<<<< HEAD
          // Hide typing indicator immediately when streaming starts
          if (newConversationId) {
            setConversationLoadingStates((prev) => ({
              ...prev,
              [newConversationId]: { isLoading: true, isTyping: false },
            }));
          } else if (currentConversationId) {
            setConversationLoadingStates((prev) => ({
              ...prev,
              [currentConversationId]: { isLoading: true, isTyping: false },
            }));
          } else {
            setIsTyping(false);
          }

          let receivedContent = ""; // Initialize receivedContent for streaming
          let json_buffer = ""; // Buffer for incomplete JSON objects
=======
          // Keep typing indicator visible until we actually start receiving content

          let receivedContent = ""; // Initialize receivedContent for streaming
          let json_buffer = ""; // Buffer for incomplete JSON objects
          // Flag to hide typing indicator only once
          // Prevents flickering of typing indicator during streaming
          let hasHiddenTyping = false;
>>>>>>> 349aa277

          const reader = chatResponse.body.getReader();
          const decoder = new TextDecoder();

          while (true) {
            const { done, value } = await reader.read();
            if (done) {
              break;
            }
            json_buffer += decoder.decode(value, { stream: true });

            // Process lines from the buffer
            const lines = json_buffer.split("\n");
            json_buffer = lines.pop(); // Keep the last (possibly incomplete) line in the buffer

            for (const line of lines) {
              if (line.startsWith("data: ")) {
                const content_from_line = line.substring(6); // Remove 'data: '

                // DEBUG: Log raw SSE line processing for streaming troubleshooting
                // console.log("=== DEBUG SSE LINE ===");
                // console.log("Full line:", JSON.stringify(line));
<<<<<<< HEAD
                // console.log("Extracted content:", JSON.stringify(content_from_line));
=======
                // console.log(
                //   "Extracted content:",
                //   JSON.stringify(content_from_line)
                // );
>>>>>>> 349aa277
                // console.log("=====================");
                try {
                  // Parse JSON chunk (unified format for daily and agent modes)
                  const chunk = JSON.parse(content_from_line);
                  receivedContent += chunk.content || "";
                } catch (jsonError) {
                  // Log parsing error but don't append corrupted data
                  console.error(
                    "Failed to parse SSE chunk as JSON:",
                    jsonError,
                    "Raw data:",
                    content_from_line
                  );
                }
                // Only update message if we have content or if it's an error/completion
                if (receivedContent) {
                  // DEBUG: Log received content
                  // console.log("=== FRONTEND RECEIVED CONTENT ===");
                  // console.log(
                  //   "Raw receivedContent:",
                  //   receivedContent.substring(0, 500)
                  // );
                  // console.log("================================");

<<<<<<< HEAD
=======
                  // Hide typing indicator when we first receive content (only once)
                  if (!hasHiddenTyping) {
                    hasHiddenTyping = true;
                    if (currentConversationId) {
                      setConversationLoadingStates((prev) => ({
                        ...prev,
                        [currentConversationId]: {
                          isLoading: true,
                          isTyping: false,
                        },
                      }));
                    } else {
                      setIsTyping(false);
                    }
                  }

>>>>>>> 349aa277
                  setMessages((prev) =>
                    prev.map((msg) =>
                      msg.id === assistantMessageId
                        ? { ...msg, content: receivedContent }
                        : msg
                    )
                  );
                  scrollToBottom();
                }
              }
            }
          }
          // console.log("=== STREAMING FINISHED ===");
          // console.log("Final receivedContent length:", receivedContent.length);
          // console.log("First 200 chars:", receivedContent.substring(0, 200));
          aiResponseContent = receivedContent; // Final content after stream ends
<<<<<<< HEAD
          // console.log("Set aiResponseContent to:", aiResponseContent.length, "chars");
=======
          // console.log(
          //   "Set aiResponseContent to:",
          //   aiResponseContent.length,
          //   "chars"
          // );
>>>>>>> 349aa277
        } else {
          // console.log("=== NON-STREAMING RESPONSE ===");
          // console.log("Content-Type was:", contentType);
          // For non-streaming, directly add the message here
          const chatData = await chatResponse.json();
          aiResponseContent = chatData.result || "No response from AI";

          assistantMessageId = `msg_${Date.now() + 1}_${Math.random()
            .toString(36)
            .substr(2, 9)}`;
          setMessages((prev) => [
            ...prev,
            {
              id: assistantMessageId,
              role: "assistant",
              content: aiResponseContent,
              createdAt: new Date(),
            },
          ]);
          scrollToBottom();
        }
      } catch (chatError) {
        console.error("Chat error:", chatError);
        aiResponseContent = `I'm sorry, I encountered an error while processing your request. Please try again. Details: ${
          chatError.message || chatError
        }`;
        // If error during streaming, update the last message or add a new one if stream never started
        if (assistantMessageId) {
          setMessages((prev) =>
            prev.map((msg) =>
              msg.id === assistantMessageId
                ? { ...msg, content: aiResponseContent }
                : msg
            )
          );
        } else {
          setMessages((prev) => [
            ...prev,
            {
              id: `msg_${Date.now() + 1}_${Math.random()
                .toString(36)
                .substr(2, 9)}`,
              role: "assistant",
              content: aiResponseContent,
              createdAt: new Date(),
            },
          ]);
        }
      }

      // Save AI response (only if it's not an error message and has actual content)
      // console.log("=== SAVE CHECK ===");
      // console.log("newConversationId:", newConversationId);
      // console.log("assistantMessageId:", assistantMessageId);
      // console.log("aiResponseContent length:", aiResponseContent?.length);
<<<<<<< HEAD
      // console.log("aiResponseContent trimmed:", aiResponseContent?.trim()?.substring(0, 50));
=======
      // console.log(
      //   "aiResponseContent trimmed:",
      //   aiResponseContent?.trim()?.substring(0, 50)
      // );
>>>>>>> 349aa277

      if (
        newConversationId &&
        assistantMessageId &&
        aiResponseContent &&
        aiResponseContent.trim() &&
        !aiResponseContent.startsWith("I'm sorry, I encountered an error")
      ) {
        // console.log("Saving AI response...");
        try {
<<<<<<< HEAD
          await fetch("http://localhost:8000/chat/create_message", {
            method: "POST",
            headers: { "Content-Type": "application/json" },
            body: JSON.stringify({
              message_id: assistantMessageId, // Ensure this is the correct ID
              conversation_id: newConversationId,
              user_id: userId,
              sender: "assistant",
              content: aiResponseContent,
              course_id: selectedCourseId || null,
              model: selectedBaseModel,
            }),
          });
=======
          await fetch(
            `${import.meta.env.VITE_API_BASE_URL}/chat/create_message`,
            {
              method: "POST",
              headers: { "Content-Type": "application/json" },
              body: JSON.stringify({
                message_id: assistantMessageId, // Ensure this is the correct ID
                conversation_id: newConversationId,
                user_id: userId,
                sender: "assistant",
                content: aiResponseContent,
                course_id: selectedCourseId || null,
                model: selectedBaseModel,
              }),
            }
          );
>>>>>>> 349aa277
          // console.log("AI response saved successfully");
        } catch (saveError) {
          console.error("Failed to save AI response:", saveError);
        }
      } else {
        // console.log("NOT saving AI response - conditions not met");
      }
    } catch (err) {
      console.error("Chat error:", err);
      setMessages((prev) => [
        ...prev,
        {
          id: (Date.now() + 1).toString(),
          role: "assistant",
          content: "Error: Could not get response from backend.",
          createdAt: new Date(),
        },
      ]);
    } finally {
      // console.log("=== FINALLY BLOCK ===");
      // console.log("Clearing loading states...");
      // Clear loading state for the conversation that was actually used
      if (newConversationId) {
        // console.log("Clearing for newConversationId:", newConversationId);
        setConversationLoadingStates((prev) => ({
          ...prev,
          [newConversationId]: { isLoading: false, isTyping: false },
        }));
      } else if (currentConversationId) {
<<<<<<< HEAD
        // console.log("Clearing for currentConversationId:", currentConversationId);
=======
        // console.log(
        //   "Clearing for currentConversationId:",
        //   currentConversationId
        // );
>>>>>>> 349aa277
        setConversationLoadingStates((prev) => ({
          ...prev,
          [currentConversationId]: { isLoading: false, isTyping: false },
        }));
      } else {
        // console.log("Clearing global loading state");
        setIsLoading(false);
        setIsTyping(false);
      }
      setIsSendingMessage(false);
      // console.log("=== END OF CHAT FLOW ===");
    }
  };

  const append = async (message) => {
    setIsSendingMessage(true);

    const userMessage = {
      id: Date.now().toString(),
      role: "user",
      content: message.content,
      createdAt: new Date(),
    };
    setMessages((prev) => [...prev, userMessage]);

    const currentConversationId = selectedConversation?.conversation_id;
    let newConversationId = currentConversationId;

    if (currentConversationId) {
      setConversationLoadingStates((prev) => ({
        ...prev,
        [currentConversationId]: { isLoading: true, isTyping: true },
      }));
    } else {
      setIsLoading(true);
      setIsTyping(true);
    }

    let aiResponseContent = "";
    let assistantMessageId = null; // Declare here to be accessible in finally

    try {
      if (!newConversationId) {
        const createResponse = await fetch(
<<<<<<< HEAD
          "http://localhost:8000/chat/create_conversation",
=======
          `${import.meta.env.VITE_API_BASE_URL}/chat/create_conversation`,
>>>>>>> 349aa277
          {
            method: "POST",
            headers: { "Content-Type": "application/json" },
            body: JSON.stringify({
              user_id: userId,
              title:
                message.content.length > 50
                  ? message.content.substring(0, 50) + "..."
                  : message.content,
            }),
          }
        );

        if (createResponse.ok) {
          const conversationData = await createResponse.json();
          newConversationId = conversationData[0]?.conversation_id;

          if (newConversationId) {
            const newConversation = {
              conversation_id: newConversationId,
              title:
                message.content.length > 50
                  ? message.content.substring(0, 50) + "..."
                  : message.content,
              user_id: userId,
              created_at: new Date().toISOString(),
              updated_at: new Date().toISOString(),
            };
            setSelectedConversation(newConversation);
            setConversations((prev) => [newConversation, ...prev]);

            setConversationLoadingStates((prev) => ({
              ...prev,
              [newConversationId]: { isLoading: true, isTyping: true },
            }));

            // Clear global loading states since we now have a conversation
            setIsLoading(false);
            setIsTyping(false);
          }
        }
      }

      // Save user message
      if (newConversationId) {
<<<<<<< HEAD
        await fetch("http://localhost:8000/chat/create_message", {
          method: "POST",
          headers: { "Content-Type": "application/json" },
          body: JSON.stringify({
            message_id: userMessage.id,
            conversation_id: newConversationId,
            user_id: userId,
            sender: "user",
            content: message.content,
            course_id: selectedCourseId || null,
            model: selectedBaseModel,
          }),
        });
      }

      // Get AI response
      const chatResponse = await fetch("http://localhost:8000/chat", {
        method: "POST",
        headers: { "Content-Type": "application/json" },
        body: JSON.stringify({
          prompt: message.content,
          conversation_id: newConversationId,
          model: selectedBaseModel,
          mode: selectedModel,
          course_id: selectedCourseId,
          rag_model: selectedRagModel,
          heavy_model: useAgents ? selectedHeavyModel : null,
          use_agents: useAgents,
        }),
      });
=======
        await fetch(
          `${import.meta.env.VITE_API_BASE_URL}/chat/create_message`,
          {
            method: "POST",
            headers: { "Content-Type": "application/json" },
            body: JSON.stringify({
              message_id: userMessage.id,
              conversation_id: newConversationId,
              user_id: userId,
              sender: "user",
              content: message.content,
              course_id: selectedCourseId || null,
              model: selectedBaseModel,
            }),
          }
        );
      }

      // Get AI response
      const chatResponse = await fetch(
        "${import.meta.env.VITE_API_BASE_URL}/chat",
        {
          method: "POST",
          headers: { "Content-Type": "application/json" },
          body: JSON.stringify({
            prompt: message.content,
            conversation_id: newConversationId,
            model: selectedBaseModel,
            mode: selectedModel,
            course_id: selectedCourseId,
            rag_model: selectedRagModel,
            heavy_model: useAgents ? selectedHeavyModel : null,
            use_agents: useAgents,
          }),
        }
      );
>>>>>>> 349aa277

      if (!chatResponse.ok) {
        console.error(
          "Chat API error:",
          chatResponse.status,
          chatResponse.statusText
        );
        aiResponseContent = `I'm sorry, I encountered an error while processing your request. Please try again. Status: ${chatResponse.status}`;
        assistantMessageId = `msg_${Date.now() + 1}_${Math.random()
          .toString(36)
          .substr(2, 9)}`;
        setMessages((prev) => [
          ...prev,
          {
            id: assistantMessageId,
            role: "assistant",
            content: aiResponseContent,
            createdAt: new Date(),
          },
        ]);
        return;
      }

      const contentType = chatResponse.headers.get("Content-Type");

      if (contentType && contentType.includes("text/event-stream")) {
        assistantMessageId = `msg_${Date.now() + 1}_${Math.random()
          .toString(36)
          .substr(2, 9)}`;
        setMessages((prev) => [
          ...prev,
          {
            id: assistantMessageId,
            role: "assistant",
            content: "",
            createdAt: new Date(),
          },
        ]);
        setLastAssistantMessageId(assistantMessageId);

<<<<<<< HEAD
        // Hide typing indicator immediately when streaming starts
        if (newConversationId) {
          setConversationLoadingStates((prev) => ({
            ...prev,
            [newConversationId]: { isLoading: true, isTyping: false },
          }));
        } else if (currentConversationId) {
          setConversationLoadingStates((prev) => ({
            ...prev,
            [currentConversationId]: { isLoading: true, isTyping: false },
          }));
        } else {
          setIsTyping(false);
        }

        let receivedContent = "";
        let json_buffer = "";
=======
        // Keep typing indicator visible until we actually start receiving content

        let receivedContent = "";
        let json_buffer = "";
        let hasHiddenTyping = false; // Flag to hide typing indicator only once
>>>>>>> 349aa277

        const reader = chatResponse.body.getReader();
        const decoder = new TextDecoder();

        // console.log("=== STARTING SSE STREAM READING ===");
        // console.log("Mode:", selectedModel);
        // console.log("Use agents:", useAgents);

        let chunkCount = 0;
        while (true) {
          const { done, value } = await reader.read();
          if (done) {
            // console.log(`=== STREAM COMPLETE: ${chunkCount} chunks read ===`);
            break;
          }
          const decoded = decoder.decode(value, { stream: true });
          json_buffer += decoded;
          chunkCount++;
          // console.log(`Chunk ${chunkCount} raw:`, decoded.substring(0, 100));

          const lines = json_buffer.split("\n");
          json_buffer = lines.pop();

          for (const line of lines) {
            if (line.startsWith("data: ")) {
              const json_str_from_line = line.substring(6);
<<<<<<< HEAD
              // console.log("Processing SSE line:", json_str_from_line.substring(0, 100));
=======
              // console.log(
              //   "Processing SSE line:",
              //   json_str_from_line.substring(0, 100)
              // );
>>>>>>> 349aa277
              try {
                const chunk = JSON.parse(json_str_from_line);
                // console.log("Parsed chunk:", chunk);
                // Both daily and agent modes now use the same format
                const newContent = chunk.content || "";
                receivedContent += newContent;
<<<<<<< HEAD
                // console.log(`Added ${newContent.length} chars, total: ${receivedContent.length}`);
=======
                // console.log(
                //   `Added ${newContent.length} chars, total: ${receivedContent.length}`
                // );
>>>>>>> 349aa277
                // Only update message if we have content
                if (receivedContent) {
                  // DEBUG: Log received content in append function
                  // console.log("=== UPDATING MESSAGE ===");
                  // console.log("Message ID:", assistantMessageId);
                  // console.log("Content length:", receivedContent.length);
                  // console.log(
                  //   "First 100 chars:",
                  //   receivedContent.substring(0, 100)
                  // );
                  // console.log("========================");

<<<<<<< HEAD
=======
                  // Hide typing indicator when we first receive content (only once)
                  if (!hasHiddenTyping) {
                    hasHiddenTyping = true;
                    if (newConversationId) {
                      setConversationLoadingStates((prev) => ({
                        ...prev,
                        [newConversationId]: {
                          isLoading: true,
                          isTyping: false,
                        },
                      }));
                    } else if (currentConversationId) {
                      setConversationLoadingStates((prev) => ({
                        ...prev,
                        [currentConversationId]: {
                          isLoading: true,
                          isTyping: false,
                        },
                      }));
                    } else {
                      setIsTyping(false);
                    }
                  }

>>>>>>> 349aa277
                  setMessages((prev) =>
                    prev.map((msg) =>
                      msg.id === assistantMessageId
                        ? { ...msg, content: receivedContent }
                        : msg
                    )
                  );
                  scrollToBottom();
                }
              } catch (jsonError) {
                // Log parsing error but don't append corrupted data
                console.error(
                  "Failed to parse SSE chunk as JSON:",
                  jsonError,
                  "Raw data:",
                  json_str_from_line
                );
              }
            }
          }
        }
        aiResponseContent = receivedContent;
      } else {
        const chatData = await chatResponse.json();
        aiResponseContent = chatData.result || "No response from AI";
        assistantMessageId = `msg_${Date.now() + 1}_${Math.random()
          .toString(36)
          .substr(2, 9)}`;
        setMessages((prev) => [
          ...prev,
          {
            id: assistantMessageId,
            role: "assistant",
            content: aiResponseContent,
            createdAt: new Date(),
          },
        ]);
        scrollToBottom();
      }

      // Save AI response (only if it's not an error message and has actual content)
      if (
        newConversationId &&
        assistantMessageId &&
        aiResponseContent &&
        aiResponseContent.trim() &&
        !aiResponseContent.startsWith("I'm sorry, I encountered an error")
      ) {
<<<<<<< HEAD
        await fetch("http://localhost:8000/chat/create_message", {
          method: "POST",
          headers: { "Content-Type": "application/json" },
          body: JSON.stringify({
            message_id: assistantMessageId,
            conversation_id: newConversationId,
            user_id: userId,
            sender: "assistant",
            content: aiResponseContent,
            course_id: selectedCourseId || null,
            model: selectedBaseModel,
          }),
        });
=======
        await fetch(
          `${import.meta.env.VITE_API_BASE_URL}/chat/create_message`,
          {
            method: "POST",
            headers: { "Content-Type": "application/json" },
            body: JSON.stringify({
              message_id: assistantMessageId,
              conversation_id: newConversationId,
              user_id: userId,
              sender: "assistant",
              content: aiResponseContent,
              course_id: selectedCourseId || null,
              model: selectedBaseModel,
            }),
          }
        );
>>>>>>> 349aa277
      }
    } catch (err) {
      console.error("Chat error:", err);
      aiResponseContent = `I'm sorry, I encountered an error while processing your request. Please try again. Details: ${
        err.message || err
      }`;
      if (assistantMessageId) {
        setMessages((prev) =>
          prev.map((msg) =>
            msg.id === assistantMessageId
              ? { ...msg, content: aiResponseContent }
              : msg
          )
        );
      } else {
        setMessages((prev) => [
          ...prev,
          {
            id: `msg_${Date.now() + 1}_${Math.random()
              .toString(36)
              .substr(2, 9)}`,
            role: "assistant",
            content: aiResponseContent,
            createdAt: new Date(),
          },
        ]);
      }
    } finally {
      if (newConversationId) {
        setConversationLoadingStates((prev) => ({
          ...prev,
          [newConversationId]: { isLoading: false, isTyping: false },
        }));
      } else if (currentConversationId) {
        setConversationLoadingStates((prev) => ({
          ...prev,
          [currentConversationId]: { isLoading: false, isTyping: false },
        }));
      } else {
        setIsLoading(false);
        setIsTyping(false);
      }
      setIsSendingMessage(false);
    }
  };

  const stop = () => {
    // Clear loading state for current conversation
    const currentConversationId = selectedConversation?.conversation_id;
    if (currentConversationId) {
      setConversationLoadingStates((prev) => ({
        ...prev,
        [currentConversationId]: { isLoading: false, isTyping: false },
      }));
    } else {
      setIsLoading(false);
      setIsTyping(false);
    }
  };

  const isEmpty = messages.length === 0 && !selectedConversation;

  const handleSelectConversation = (conversation) => {
<<<<<<< HEAD
    // console.log('Selecting conversation:', conversation)
=======
    // console.log("Selecting conversation:", conversation);
>>>>>>> 349aa277
    setSelectedConversation(conversation);
    if (conversation === null) {
      // Only clear messages if we're explicitly selecting no conversation
      setMessages([]);
    }
    // If conversation is selected, loadMessages useEffect will handle loading the messages
  };

  const handleNewConversation = () => {
    setSelectedConversation(null);
    setMessages([]);
  };

  const handleDeleteConversation = async (conversationId) => {
    try {
      const response = await fetch(
<<<<<<< HEAD
        "http://localhost:8000/chat/delete_conversation",
=======
        `${import.meta.env.VITE_API_BASE_URL}/chat/delete_conversation`,
>>>>>>> 349aa277
        {
          method: "POST",
          headers: { "Content-Type": "application/json" },
          body: JSON.stringify({ conversation_id: conversationId }),
        }
      );

      if (response.ok) {
        // Remove from conversations list
        setConversations((prev) =>
          prev.filter((conv) => conv.conversation_id !== conversationId)
        );

        // Remove loading state for deleted conversation
        setConversationLoadingStates((prev) => {
          const newState = { ...prev };
          delete newState[conversationId];
          return newState;
        });

        // If this was the selected conversation, clear it
        if (selectedConversation?.conversation_id === conversationId) {
          setSelectedConversation(null);
          setMessages([]);
        }
      } else {
        console.error("Failed to delete conversation");
      }
    } catch (error) {
      console.error("Error deleting conversation:", error);
    }
  };

  const formatTimestamp = (timestamp) => {
    const date = new Date(timestamp);
    const now = new Date();
    const diffInHours = (now - date) / (1000 * 60 * 60);

    if (diffInHours < 1) {
      return "Just now";
    } else if (diffInHours < 24) {
      const hours = Math.floor(diffInHours);
      return `${hours}h ago`;
    } else if (diffInHours < 48) {
      return "1d ago";
    } else {
      const days = Math.floor(diffInHours / 24);
      return `${days}d ago`;
    }
  };

  const sortConversationsByDate = (conversations) => {
    return [...conversations].sort((a, b) => {
      return (
        new Date(b.updated_at || b.created_at) -
        new Date(a.updated_at || a.created_at)
      );
    });
  };

  // Get current loading states
  const currentLoadingState = getCurrentConversationLoadingState();

  return (
    <div className="flex h-screen bg-white">
      <Sidebar
        conversations={sortConversationsByDate(conversations)}
        isLoading={isLoadingConversations}
        selectedConversation={selectedConversation}
        onSelectConversation={handleSelectConversation}
        onNewConversation={handleNewConversation}
        onDeleteConversation={handleDeleteConversation}
        onRefreshConversations={loadConversations}
        formatTimestamp={formatTimestamp}
      />
      <div className="flex-1 flex flex-col items-center justify-center w-full h-screen">
        {/* Navigation and Logout Buttons */}
        <div className="absolute top-4 right-4 z-10 flex space-x-2">
          {/* Back to Admin Panel - Only for instructors/admins */}
          {(userRole === "instructor" || userRole === "admin") && (
            <Button
              variant="outline"
              size="sm"
              onClick={() => navigate("/admin")}
              className="bg-white/90 backdrop-blur-sm border-gray-300 hover:bg-gray-50"
            >
              ← Admin Panel
            </Button>
          )}

          {/* Back to Course Selection - Only for students */}
          {userRole === "student" && (
            <Button
              variant="outline"
              size="sm"
              onClick={() => navigate("/courses")}
              className="bg-white/90 backdrop-blur-sm border-gray-300 hover:bg-gray-50"
            >
              ← Course Selection
            </Button>
          )}

          {/* Logout - For everyone */}
          <Button
            variant="outline"
            size="sm"
            onClick={() => {
              localStorage.removeItem("user");
              localStorage.removeItem("access_token");
              navigate("/login");
            }}
            className="bg-white/90 backdrop-blur-sm border-red-300 hover:bg-red-50 text-red-600 hover:text-red-700"
          >
            Logout
          </Button>
        </div>
        <div className="flex flex-col min-h-0 w-full h-full items-center justify-center max-w-full">
          <ChatContainer className="flex flex-col h-full w-full">
            {messages.length === 0 ? (
              <WelcomeScreen
                selectedModel={selectedModel}
                setSelectedModel={setSelectedModel}
                modelOptions={modelOptions}
                selectedBaseModel={selectedBaseModel}
                setSelectedBaseModel={setSelectedBaseModel}
                baseModelOptions={allBaseModelOptions}
                selectedRagModel={selectedRagModel}
                setSelectedRagModel={setSelectedRagModel}
                ragModelOptions={ragModelOptions}
                selectedHeavyModel={selectedHeavyModel}
                setSelectedHeavyModel={setSelectedHeavyModel}
                heavyModelOptions={heavyModelOptions}
                selectedCourseId={selectedCourseId}
                setSelectedCourseId={setSelectedCourseId}
                selectedCourse={selectedCourse}
                useAgents={useAgents}
                setUseAgents={setUseAgents}
                append={append}
                handleSubmit={handleSubmit}
                input={input}
                handleInputChange={handleInputChange}
                isLoading={currentLoadingState.isLoading}
                isTyping={currentLoadingState.isTyping}
                stop={stop}
              />
            ) : (
              <ChatInterface
                selectedConversation={selectedConversation}
                selectedModel={selectedModel}
                setSelectedModel={setSelectedModel}
                modelOptions={modelOptions}
                selectedBaseModel={selectedBaseModel}
                setSelectedBaseModel={setSelectedBaseModel}
                baseModelOptions={allBaseModelOptions}
                selectedRagModel={selectedRagModel}
                setSelectedRagModel={setSelectedRagModel}
                ragModelOptions={ragModelOptions}
                selectedHeavyModel={selectedHeavyModel}
                setSelectedHeavyModel={setSelectedHeavyModel}
                heavyModelOptions={heavyModelOptions}
                selectedCourseId={selectedCourseId}
                setSelectedCourseId={setSelectedCourseId}
                selectedCourse={selectedCourse}
                useAgents={useAgents}
                setUseAgents={setUseAgents}
                messages={messages}
                isTyping={currentLoadingState.isTyping}
                handleSubmit={handleSubmit}
                input={input}
                handleInputChange={handleInputChange}
                isLoading={currentLoadingState.isLoading}
                stop={stop}
                messagesContainerRef={messagesContainerRef}
                agentProgress={agentProgress}
              />
            )}
          </ChatContainer>
        </div>
      </div>
    </div>
  );
}<|MERGE_RESOLUTION|>--- conflicted
+++ resolved
@@ -142,11 +142,7 @@
     try {
       const token = localStorage.getItem("access_token");
       const response = await fetch(
-<<<<<<< HEAD
-        `http://localhost:8000/course/${courseId}/custom-models`,
-=======
         `${import.meta.env.VITE_API_BASE_URL}/course/${courseId}/custom-models`,
->>>>>>> 349aa277
         {
           headers: {
             Authorization: `Bearer ${token}`,
@@ -225,11 +221,7 @@
       searchParams.get("course") || searchParams.get("course_id");
     if (courseParam) {
       setSelectedCourseId(courseParam);
-<<<<<<< HEAD
-      // console.log('Course ID loaded from URL:', courseParam)
-=======
       console.log("Course ID loaded from URL:", courseParam);
->>>>>>> 349aa277
 
       // Fetch course details
       fetch(`${import.meta.env.VITE_API_BASE_URL}/course/${courseParam}`, {
@@ -250,11 +242,7 @@
             return;
           }
           setSelectedCourse(course);
-<<<<<<< HEAD
-          // console.log('Course details loaded:', course)
-=======
           console.log("Course details loaded:", course);
->>>>>>> 349aa277
           // Load custom models for this course
           loadCustomModels(courseParam);
         })
@@ -269,11 +257,7 @@
   useEffect(() => {
     // Don't load messages if we're currently sending a message
     if (isSendingMessage) {
-<<<<<<< HEAD
-      // console.log('Skipping message load - currently sending message')
-=======
       console.log("Skipping message load - currently sending message");
->>>>>>> 349aa277
       return;
     }
 
@@ -286,11 +270,7 @@
 
   // Get loading state for current conversation
   const getCurrentConversationLoadingState = () => {
-<<<<<<< HEAD
-    if (!selectedConversation) return { isLoading, isTyping };
-=======
     if (!selectedConversation) return { isLoading: false, isTyping: false };
->>>>>>> 349aa277
     return (
       conversationLoadingStates[selectedConversation.conversation_id] || {
         isLoading: false,
@@ -303,11 +283,7 @@
     setIsLoadingConversations(true);
     try {
       const response = await fetch(
-<<<<<<< HEAD
-        `http://localhost:8000/chat/conversations/${userId}`
-=======
         `${import.meta.env.VITE_API_BASE_URL}/chat/conversations/${userId}`
->>>>>>> 349aa277
       );
       if (response.ok) {
         const data = await response.json();
@@ -323,17 +299,6 @@
   };
 
   const loadMessages = async (conversationId) => {
-<<<<<<< HEAD
-    // console.log('Loading messages for conversation:', conversationId)
-    try {
-      const response = await fetch(
-        `http://localhost:8000/chat/messages/${conversationId}`
-      );
-      // console.log('Response status:', response.status)
-      if (response.ok) {
-        const data = await response.json();
-        // console.log('Loaded messages:', data)
-=======
     console.log("Loading messages for conversation:", conversationId);
     try {
       const response = await fetch(
@@ -343,7 +308,6 @@
       if (response.ok) {
         const data = await response.json();
         console.log("Loaded messages:", data);
->>>>>>> 349aa277
         // Transform backend message format to frontend format
         const transformedMessages = data.map((msg) => {
           const maybeHtml =
@@ -351,13 +315,6 @@
 
           // DEBUG: Log each message transformation during loading
           if (msg.sender === "assistant") {
-<<<<<<< HEAD
-            // console.log("=== LOADING MESSAGE TRANSFORMATION ===");
-            // console.log("Original msg.content:", msg.content.substring(0, 300));
-            // console.log("Extracted HTML:", maybeHtml ? maybeHtml.substring(0, 300) : "None");
-            // console.log("Will use:", maybeHtml ? "HTML renderer" : "Markdown renderer");
-            // console.log("======================================");
-=======
             console.log("=== LOADING MESSAGE TRANSFORMATION ===");
             console.log("Original msg.content:", msg.content.substring(0, 300));
             console.log(
@@ -369,7 +326,6 @@
               maybeHtml ? "HTML renderer" : "Markdown renderer"
             );
             console.log("======================================");
->>>>>>> 349aa277
           }
 
           return {
@@ -380,11 +336,7 @@
             meta: maybeHtml ? { type: "html", html: maybeHtml } : undefined,
           };
         });
-<<<<<<< HEAD
-        // console.log('Transformed messages:', transformedMessages)
-=======
         console.log("Transformed messages:", transformedMessages);
->>>>>>> 349aa277
         setMessages(transformedMessages);
       } else {
         console.error("Failed to load messages");
@@ -411,18 +363,12 @@
     e.preventDefault();
     if (!input.trim() && !experimental_attachments?.length) return;
 
-<<<<<<< HEAD
-    // console.log('Submit - Input value:', input)
-    // console.log('Submit - Input trimmed:', input.trim())
-    // console.log('Submit - Has attachments:', experimental_attachments?.length > 0)
-=======
     console.log("Submit - Input value:", input);
     console.log("Submit - Input trimmed:", input.trim());
     console.log(
       "Submit - Has attachments:",
       experimental_attachments?.length > 0
     );
->>>>>>> 349aa277
 
     setIsSendingMessage(true);
 
@@ -445,11 +391,7 @@
         : null,
     };
 
-<<<<<<< HEAD
-    // console.log('User message content:', userMessage.content)
-=======
     console.log("User message content:", userMessage.content);
->>>>>>> 349aa277
 
     setMessages((prev) => [...prev, userMessage]);
     setInput("");
@@ -472,11 +414,7 @@
       // If no conversation is selected, create a new one
       if (!newConversationId) {
         const createResponse = await fetch(
-<<<<<<< HEAD
-          "http://localhost:8000/chat/create_conversation",
-=======
           `${import.meta.env.VITE_API_BASE_URL}/chat/create_conversation`,
->>>>>>> 349aa277
           {
             method: "POST",
             headers: { "Content-Type": "application/json" },
@@ -507,23 +445,11 @@
             setSelectedConversation(newConversation);
             setConversations((prev) => [newConversation, ...prev]);
 
-<<<<<<< HEAD
-            // Set loading state for the new conversation
-            setConversationLoadingStates((prev) => ({
-              ...prev,
-              [newConversationId]: { isLoading: true, isTyping: true },
-            }));
-
-            // Clear global loading states since we now have a conversation
-            setIsLoading(false);
-            setIsTyping(false);
-=======
             // Removed: Set loading state for the new conversation (will be handled by main loading states)
             // setConversationLoadingStates(prev => ({
             //   ...prev,
             //   [newConversationId]: { isLoading: true, isTyping: true }
             // }))
->>>>>>> 349aa277
           }
         }
       }
@@ -541,15 +467,9 @@
         }
 
         try {
-<<<<<<< HEAD
-          // console.log('Starting file upload...')
-          const uploadResponse = await fetch(
-            "http://localhost:8000/chat/upload_files",
-=======
           console.log("Starting file upload...");
           const uploadResponse = await fetch(
             `${import.meta.env.VITE_API_BASE_URL}/chat/upload_files`,
->>>>>>> 349aa277
             {
               method: "POST",
               body: formData,
@@ -559,11 +479,7 @@
 
           if (uploadResponse.ok) {
             const uploadData = await uploadResponse.json();
-<<<<<<< HEAD
-            // console.log('File upload completed successfully')
-=======
             console.log("File upload completed successfully");
->>>>>>> 349aa277
 
             // Extract file content for context
             const fileContents = [];
@@ -599,25 +515,6 @@
       // Save user message
       if (newConversationId) {
         try {
-<<<<<<< HEAD
-          await fetch("http://localhost:8000/chat/create_message", {
-            method: "POST",
-            headers: { "Content-Type": "application/json" },
-            body: JSON.stringify({
-              message_id: userMessage.id,
-              conversation_id: newConversationId,
-              user_id: userId,
-              sender: "user",
-              content:
-                input.trim() ||
-                (experimental_attachments?.length
-                  ? "Please analyze the uploaded file."
-                  : ""),
-              course_id: selectedCourseId || null, // Always save course_id if available
-              model: selectedBaseModel,
-            }),
-          });
-=======
           await fetch(
             `${import.meta.env.VITE_API_BASE_URL}/chat/create_message`,
             {
@@ -638,7 +535,6 @@
               }),
             }
           );
->>>>>>> 349aa277
         } catch (messageError) {
           console.error("Failed to save user message:", messageError);
           // Continue anyway, the message is already in the UI
@@ -666,19 +562,6 @@
           use_agents: useAgents,
         };
 
-<<<<<<< HEAD
-        // console.log('=== CHAT REQUEST DEBUG ===')
-        // console.log('selectedModel:', selectedModel)
-        // console.log('useAgents:', useAgents)
-        // console.log('Full request:', chatRequestData)
-        // console.log('==========================')
-
-        const chatResponse = await fetch("http://localhost:8000/chat", {
-          method: "POST",
-          headers: { "Content-Type": "application/json" }, // Initially assume JSON, check header later
-          body: JSON.stringify(chatRequestData),
-        });
-=======
         console.log("=== CHAT REQUEST DEBUG ===");
         console.log("selectedModel:", selectedModel);
         console.log("useAgents:", useAgents);
@@ -693,7 +576,6 @@
             body: JSON.stringify(chatRequestData),
           }
         );
->>>>>>> 349aa277
 
         if (!chatResponse.ok) {
           console.error(
@@ -721,14 +603,10 @@
         const contentType = chatResponse.headers.get("Content-Type");
         // console.log("=== RESPONSE CONTENT TYPE ===");
         // console.log("Content-Type header:", contentType);
-<<<<<<< HEAD
-        // console.log("Is streaming?", contentType && contentType.includes('text/event-stream'));
-=======
         // console.log(
         //   "Is streaming?",
         //   contentType && contentType.includes("text/event-stream")
         // );
->>>>>>> 349aa277
 
         if (contentType && contentType.includes("text/event-stream")) {
           // Add initial empty message for streaming response
@@ -746,25 +624,6 @@
           ]);
           setLastAssistantMessageId(assistantMessageId); // Store this ID for updates
 
-<<<<<<< HEAD
-          // Hide typing indicator immediately when streaming starts
-          if (newConversationId) {
-            setConversationLoadingStates((prev) => ({
-              ...prev,
-              [newConversationId]: { isLoading: true, isTyping: false },
-            }));
-          } else if (currentConversationId) {
-            setConversationLoadingStates((prev) => ({
-              ...prev,
-              [currentConversationId]: { isLoading: true, isTyping: false },
-            }));
-          } else {
-            setIsTyping(false);
-          }
-
-          let receivedContent = ""; // Initialize receivedContent for streaming
-          let json_buffer = ""; // Buffer for incomplete JSON objects
-=======
           // Keep typing indicator visible until we actually start receiving content
 
           let receivedContent = ""; // Initialize receivedContent for streaming
@@ -772,7 +631,6 @@
           // Flag to hide typing indicator only once
           // Prevents flickering of typing indicator during streaming
           let hasHiddenTyping = false;
->>>>>>> 349aa277
 
           const reader = chatResponse.body.getReader();
           const decoder = new TextDecoder();
@@ -795,14 +653,10 @@
                 // DEBUG: Log raw SSE line processing for streaming troubleshooting
                 // console.log("=== DEBUG SSE LINE ===");
                 // console.log("Full line:", JSON.stringify(line));
-<<<<<<< HEAD
-                // console.log("Extracted content:", JSON.stringify(content_from_line));
-=======
                 // console.log(
                 //   "Extracted content:",
                 //   JSON.stringify(content_from_line)
                 // );
->>>>>>> 349aa277
                 // console.log("=====================");
                 try {
                   // Parse JSON chunk (unified format for daily and agent modes)
@@ -827,8 +681,6 @@
                   // );
                   // console.log("================================");
 
-<<<<<<< HEAD
-=======
                   // Hide typing indicator when we first receive content (only once)
                   if (!hasHiddenTyping) {
                     hasHiddenTyping = true;
@@ -845,7 +697,6 @@
                     }
                   }
 
->>>>>>> 349aa277
                   setMessages((prev) =>
                     prev.map((msg) =>
                       msg.id === assistantMessageId
@@ -862,15 +713,11 @@
           // console.log("Final receivedContent length:", receivedContent.length);
           // console.log("First 200 chars:", receivedContent.substring(0, 200));
           aiResponseContent = receivedContent; // Final content after stream ends
-<<<<<<< HEAD
-          // console.log("Set aiResponseContent to:", aiResponseContent.length, "chars");
-=======
           // console.log(
           //   "Set aiResponseContent to:",
           //   aiResponseContent.length,
           //   "chars"
           // );
->>>>>>> 349aa277
         } else {
           // console.log("=== NON-STREAMING RESPONSE ===");
           // console.log("Content-Type was:", contentType);
@@ -926,14 +773,10 @@
       // console.log("newConversationId:", newConversationId);
       // console.log("assistantMessageId:", assistantMessageId);
       // console.log("aiResponseContent length:", aiResponseContent?.length);
-<<<<<<< HEAD
-      // console.log("aiResponseContent trimmed:", aiResponseContent?.trim()?.substring(0, 50));
-=======
       // console.log(
       //   "aiResponseContent trimmed:",
       //   aiResponseContent?.trim()?.substring(0, 50)
       // );
->>>>>>> 349aa277
 
       if (
         newConversationId &&
@@ -944,21 +787,6 @@
       ) {
         // console.log("Saving AI response...");
         try {
-<<<<<<< HEAD
-          await fetch("http://localhost:8000/chat/create_message", {
-            method: "POST",
-            headers: { "Content-Type": "application/json" },
-            body: JSON.stringify({
-              message_id: assistantMessageId, // Ensure this is the correct ID
-              conversation_id: newConversationId,
-              user_id: userId,
-              sender: "assistant",
-              content: aiResponseContent,
-              course_id: selectedCourseId || null,
-              model: selectedBaseModel,
-            }),
-          });
-=======
           await fetch(
             `${import.meta.env.VITE_API_BASE_URL}/chat/create_message`,
             {
@@ -975,7 +803,6 @@
               }),
             }
           );
->>>>>>> 349aa277
           // console.log("AI response saved successfully");
         } catch (saveError) {
           console.error("Failed to save AI response:", saveError);
@@ -1005,14 +832,10 @@
           [newConversationId]: { isLoading: false, isTyping: false },
         }));
       } else if (currentConversationId) {
-<<<<<<< HEAD
-        // console.log("Clearing for currentConversationId:", currentConversationId);
-=======
         // console.log(
         //   "Clearing for currentConversationId:",
         //   currentConversationId
         // );
->>>>>>> 349aa277
         setConversationLoadingStates((prev) => ({
           ...prev,
           [currentConversationId]: { isLoading: false, isTyping: false },
@@ -1057,11 +880,7 @@
     try {
       if (!newConversationId) {
         const createResponse = await fetch(
-<<<<<<< HEAD
-          "http://localhost:8000/chat/create_conversation",
-=======
           `${import.meta.env.VITE_API_BASE_URL}/chat/create_conversation`,
->>>>>>> 349aa277
           {
             method: "POST",
             headers: { "Content-Type": "application/json" },
@@ -1107,38 +926,6 @@
 
       // Save user message
       if (newConversationId) {
-<<<<<<< HEAD
-        await fetch("http://localhost:8000/chat/create_message", {
-          method: "POST",
-          headers: { "Content-Type": "application/json" },
-          body: JSON.stringify({
-            message_id: userMessage.id,
-            conversation_id: newConversationId,
-            user_id: userId,
-            sender: "user",
-            content: message.content,
-            course_id: selectedCourseId || null,
-            model: selectedBaseModel,
-          }),
-        });
-      }
-
-      // Get AI response
-      const chatResponse = await fetch("http://localhost:8000/chat", {
-        method: "POST",
-        headers: { "Content-Type": "application/json" },
-        body: JSON.stringify({
-          prompt: message.content,
-          conversation_id: newConversationId,
-          model: selectedBaseModel,
-          mode: selectedModel,
-          course_id: selectedCourseId,
-          rag_model: selectedRagModel,
-          heavy_model: useAgents ? selectedHeavyModel : null,
-          use_agents: useAgents,
-        }),
-      });
-=======
         await fetch(
           `${import.meta.env.VITE_API_BASE_URL}/chat/create_message`,
           {
@@ -1175,7 +962,6 @@
           }),
         }
       );
->>>>>>> 349aa277
 
       if (!chatResponse.ok) {
         console.error(
@@ -1216,31 +1002,11 @@
         ]);
         setLastAssistantMessageId(assistantMessageId);
 
-<<<<<<< HEAD
-        // Hide typing indicator immediately when streaming starts
-        if (newConversationId) {
-          setConversationLoadingStates((prev) => ({
-            ...prev,
-            [newConversationId]: { isLoading: true, isTyping: false },
-          }));
-        } else if (currentConversationId) {
-          setConversationLoadingStates((prev) => ({
-            ...prev,
-            [currentConversationId]: { isLoading: true, isTyping: false },
-          }));
-        } else {
-          setIsTyping(false);
-        }
-
-        let receivedContent = "";
-        let json_buffer = "";
-=======
         // Keep typing indicator visible until we actually start receiving content
 
         let receivedContent = "";
         let json_buffer = "";
         let hasHiddenTyping = false; // Flag to hide typing indicator only once
->>>>>>> 349aa277
 
         const reader = chatResponse.body.getReader();
         const decoder = new TextDecoder();
@@ -1267,27 +1033,19 @@
           for (const line of lines) {
             if (line.startsWith("data: ")) {
               const json_str_from_line = line.substring(6);
-<<<<<<< HEAD
-              // console.log("Processing SSE line:", json_str_from_line.substring(0, 100));
-=======
               // console.log(
               //   "Processing SSE line:",
               //   json_str_from_line.substring(0, 100)
               // );
->>>>>>> 349aa277
               try {
                 const chunk = JSON.parse(json_str_from_line);
                 // console.log("Parsed chunk:", chunk);
                 // Both daily and agent modes now use the same format
                 const newContent = chunk.content || "";
                 receivedContent += newContent;
-<<<<<<< HEAD
-                // console.log(`Added ${newContent.length} chars, total: ${receivedContent.length}`);
-=======
                 // console.log(
                 //   `Added ${newContent.length} chars, total: ${receivedContent.length}`
                 // );
->>>>>>> 349aa277
                 // Only update message if we have content
                 if (receivedContent) {
                   // DEBUG: Log received content in append function
@@ -1300,8 +1058,6 @@
                   // );
                   // console.log("========================");
 
-<<<<<<< HEAD
-=======
                   // Hide typing indicator when we first receive content (only once)
                   if (!hasHiddenTyping) {
                     hasHiddenTyping = true;
@@ -1326,7 +1082,6 @@
                     }
                   }
 
->>>>>>> 349aa277
                   setMessages((prev) =>
                     prev.map((msg) =>
                       msg.id === assistantMessageId
@@ -1375,21 +1130,6 @@
         aiResponseContent.trim() &&
         !aiResponseContent.startsWith("I'm sorry, I encountered an error")
       ) {
-<<<<<<< HEAD
-        await fetch("http://localhost:8000/chat/create_message", {
-          method: "POST",
-          headers: { "Content-Type": "application/json" },
-          body: JSON.stringify({
-            message_id: assistantMessageId,
-            conversation_id: newConversationId,
-            user_id: userId,
-            sender: "assistant",
-            content: aiResponseContent,
-            course_id: selectedCourseId || null,
-            model: selectedBaseModel,
-          }),
-        });
-=======
         await fetch(
           `${import.meta.env.VITE_API_BASE_URL}/chat/create_message`,
           {
@@ -1406,7 +1146,6 @@
             }),
           }
         );
->>>>>>> 349aa277
       }
     } catch (err) {
       console.error("Chat error:", err);
@@ -1470,11 +1209,7 @@
   const isEmpty = messages.length === 0 && !selectedConversation;
 
   const handleSelectConversation = (conversation) => {
-<<<<<<< HEAD
-    // console.log('Selecting conversation:', conversation)
-=======
     // console.log("Selecting conversation:", conversation);
->>>>>>> 349aa277
     setSelectedConversation(conversation);
     if (conversation === null) {
       // Only clear messages if we're explicitly selecting no conversation
@@ -1491,11 +1226,7 @@
   const handleDeleteConversation = async (conversationId) => {
     try {
       const response = await fetch(
-<<<<<<< HEAD
-        "http://localhost:8000/chat/delete_conversation",
-=======
         `${import.meta.env.VITE_API_BASE_URL}/chat/delete_conversation`,
->>>>>>> 349aa277
         {
           method: "POST",
           headers: { "Content-Type": "application/json" },
