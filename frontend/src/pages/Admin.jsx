import { useState, useRef, useEffect } from "react"
import { useNavigate } from "react-router-dom"
import { Button } from "@/components/ui/button"
import {
  Table,
  TableBody,
  TableCell,
  TableHead,
  TableHeader,
  TableRow,
} from "@/components/ui/table"
import {
  Dialog,
  DialogContent,
  DialogHeader,
  DialogTitle,
  DialogFooter,
} from "@/components/ui/dialog"
import { Input } from "@/components/ui/input"
import { Label } from "@/components/ui/label"
import { Textarea } from "@/components/ui/textarea"
import { Select, SelectContent, SelectItem, SelectTrigger, SelectValue } from "@/components/ui/select"
import { DragDropZone } from "@/components/ui/drag-drop-zone"
import AdminSidebar from "@/components/AdminSidebar"

// No mock data. All data is fetched from live APIs.

export default function AdminPage() {
  const navigate = useNavigate()
  const [courses, setCourses] = useState([])
  const [loading, setLoading] = useState(true)
  const [error, setError] = useState(null)
  const [selectedCourse, setSelectedCourse] = useState(null)
  const [editingCourse, setEditingCourse] = useState(null)
  const [showUploadDialog, setShowUploadDialog] = useState(false)
  const [showEditDialog, setShowEditDialog] = useState(false)
  const [showCreateDialog, setShowCreateDialog] = useState(false)
  const [showMetadataDialog, setShowMetadataDialog] = useState(false)
  const [showDocumentsDialog, setShowDocumentsDialog] = useState(false)
  const [documentsDialogCourse, setDocumentsDialogCourse] = useState(null)
  const [documentsLoaded, setDocumentsLoaded] = useState(false)
  const [showCustomModelDialog, setShowCustomModelDialog] = useState(false)
  const [selectedCourseForModel, setSelectedCourseForModel] = useState(null)
  const [customModelData, setCustomModelData] = useState({
    name: '',
    api_key: '',
    model_type: 'openai'
  })
  const didFetchCourses = useRef(false)
  const [newCourse, setNewCourse] = useState({
    title: '',
    description: '',
    term: '',
    prompt: ''
  })
  const [pendingFiles, setPendingFiles] = useState([])
  const [fileMetadata, setFileMetadata] = useState([])
  const [isUploading, setIsUploading] = useState(false)
  const token = localStorage.getItem('access_token')

  useEffect(() => {
    // Guard against double invocation in React StrictMode (development)
    if (didFetchCourses.current) return
    didFetchCourses.current = true
    loadInstructorCourses()
  }, [])

  const loadInstructorCourses = async () => {
    try {
      setLoading(true)
      const response = await fetch('http://localhost:8000/course/my-courses', {
        headers: {
          'Authorization': `Bearer ${token}`
        }
      })
      
      if (response.ok) {
        const coursesData = await response.json()
        // Preserve already loaded documents if present to avoid flicker
        setCourses(prev =>
          coursesData.map(course => {
            const existing = prev.find(c => c.course_id === course.course_id)
            return existing && existing.documents
              ? { ...course, documents: existing.documents }
              : course
          })
        )
      } else {
        setError('Failed to load courses')
      }
    } catch (error) {
      console.error('Error loading courses:', error)
      setError('Error loading courses')
    } finally {
      setLoading(false)
    }
  }

  // Load documents for selected course
  const loadDocuments = async (courseId) => {
    if (!courseId) return []
    try {
      const resp = await fetch(`http://localhost:8000/documents/?course_id=${encodeURIComponent(courseId)}`)
      if (resp.ok) {
        const documents = await resp.json()
        console.log(`Loaded ${documents.length} documents for course ${courseId}`)
        return documents
      } else {
        console.error(`Failed to load documents for course ${courseId}:`, resp.status, resp.statusText)
      }
    } catch (error) {
      console.error('Error loading documents:', error)
    }
    return []
  }

  const handleUpdate = (course) => {
    setEditingCourse({ ...course })
    setShowEditDialog(true)
  }

  const handleUpload = (course) => {
    setSelectedCourse(course)
    setShowUploadDialog(true)
  }

  const handleDeleteCourse = async (courseId) => {
    if (!confirm('Are you sure you want to delete this course? This action cannot be undone.')) {
      return
    }
    
    try {
      const resp = await fetch(`http://localhost:8000/course/${courseId}`, {
        method: 'DELETE',
        headers: { Authorization: `Bearer ${token}` }
      })
      
      if (resp.ok) {
        setCourses(prev => prev.filter(course => course.course_id !== courseId))
      } else {
        alert('Failed to delete course')
      }
    } catch (error) {
      console.error('Error deleting course:', error)
      alert('Error deleting course')
    }
  }

  const handleDeleteDocument = async (documentId, courseId) => {
    if (!courseId || !documentId) return
    
    try {
      // Delete from both metadata table and knowledge base
      const [metadataResp, kbResp] = await Promise.all([
        fetch(`http://localhost:8000/documents/${encodeURIComponent(documentId)}`, { method: 'DELETE' }),
        fetch(`http://localhost:8000/documents/kb?course_id=${encodeURIComponent(courseId)}&document_id=${encodeURIComponent(documentId)}`, { method: 'DELETE' })
      ])
      
      if (metadataResp.ok) {
        // Reload course data to update document list
        const updatedCourses = await Promise.all(
          courses.map(async (course) => {
            if (course.course_id === courseId) {
              const docs = await loadDocuments(courseId)
              return { ...course, documents: docs }
            }
            return course
          })
        )
        setCourses(updatedCourses)
      }
    } catch (error) {
      console.error('Error deleting document:', error)
    }
  }

  const handleViewActivity = (course) => {
    navigate(`/admin/logs?course_id=${encodeURIComponent(course.course_id)}`);
  }

<<<<<<< HEAD
  const handleFileChange = (event) => {
    const file = event.target.files[0]
    if (file) {
      console.log("Selected file:", file.name)
      throw new Error('File upload not implemented - API endpoint required');
    }
  }

=======
  const handleQandA = (course) => {
    navigate(`/chat?course_id=${encodeURIComponent(course.course_id)}`)
  }

  const handleOpenAIAPI = (course) => {
    setSelectedCourseForModel(course)
    setCustomModelData({
      name: '',
      api_key: '',
      model_type: 'openai'
    })
    setShowCustomModelDialog(true)
  }

  const handleCustomModelSubmit = async () => {
    if (!selectedCourseForModel || !customModelData.name.trim() || !customModelData.api_key.trim()) {
      alert('Please fill in all required fields')
      return
    }

    try {
      const response = await fetch(`http://localhost:8000/course/${selectedCourseForModel.course_id}/custom-models`, {
        method: 'POST',
        headers: {
          'Content-Type': 'application/json',
          'Authorization': `Bearer ${token}`
        },
        body: JSON.stringify(customModelData)
      })

      if (response.ok) {
        alert(`Custom model "${customModelData.name}" added successfully!`)
        setShowCustomModelDialog(false)
        setCustomModelData({
          name: '',
          api_key: '',
          model_type: 'openai'
        })
        setSelectedCourseForModel(null)
      } else {
        const errorData = await response.json()
        alert(`Failed to add custom model: ${errorData.detail || 'Unknown error'}`)
      }
    } catch (error) {
      console.error('Error adding custom model:', error)
      alert('Error adding custom model')
    }
  }

  const handleSaveCourse = async () => {
    if (!editingCourse) return
    
    try {
      const resp = await fetch(`http://localhost:8000/course/${editingCourse.course_id}`, {
        method: 'PUT',
        headers: {
          'Content-Type': 'application/json',
          Authorization: `Bearer ${token}`
        },
        body: JSON.stringify({
          title: editingCourse.title,
          description: editingCourse.description,
          term: editingCourse.term,
          prompt: editingCourse.prompt
        })
      })
      
      if (resp.ok) {
        const updatedCourse = await resp.json()
        // Merge existing documents to avoid losing them after update
        setCourses(prev => prev.map(course =>
          course.course_id === updatedCourse.course_id
            ? { ...updatedCourse, documents: course.documents }
            : course
        ))
        setShowEditDialog(false)
        setEditingCourse(null)
      } else {
        alert('Failed to update course')
      }
    } catch (error) {
      console.error('Error updating course:', error)
      alert('Error updating course')
    }
  }

  const handleCreateCourse = async () => {
    if (!newCourse.title.trim()) {
      alert('Course title is required')
      return
    }
    
    try {
      const resp = await fetch('http://localhost:8000/course/', {
        method: 'POST',
        headers: {
          'Content-Type': 'application/json',
          Authorization: `Bearer ${token}`
        },
        body: JSON.stringify(newCourse)
      })
      
      if (resp.ok) {
        const createdCourse = await resp.json()
        setCourses(prev => [...prev, { ...createdCourse, documents: [] }])
        setShowCreateDialog(false)
        setNewCourse({
          title: '',
          description: '',
          term: '',
          prompt: ''
        })
      } else {
        alert('Failed to create course')
      }
    } catch (error) {
      console.error('Error creating course:', error)
      alert('Error creating course')
    }
  }

>>>>>>> 967efb03
  const handleLogout = () => {
    localStorage.removeItem('user');
    localStorage.removeItem('access_token');
    navigate('/login');
  };

<<<<<<< HEAD
=======
  // Load documents for each course automatically
  useEffect(() => {
    const loadAllDocuments = async () => {
      if (documentsLoaded) return // Prevent duplicate loading
      
      console.log(`Auto-loading documents for ${courses.length} courses...`)
      const coursesWithDocs = await Promise.all(
        courses.map(async (course) => {
          const docs = await loadDocuments(course.course_id)
          console.log(`Course ${course.title} (${course.course_id}): ${docs.length} documents`)
          return { ...course, documents: docs }
        })
      )
      setCourses(coursesWithDocs)
      setDocumentsLoaded(true)
      console.log('Auto-load completed:', coursesWithDocs.map(c => 
        `${c.title}: ${c.documents?.length || 0} docs`
      ).join(', '))
    }
    
    // Load documents when we have courses and haven't loaded documents yet
    if (courses.length > 0 && !documentsLoaded) {
      loadAllDocuments()
    }
  }, [courses, documentsLoaded])

>>>>>>> 967efb03
  const handleFilesDrop = async (files) => {
    if (!selectedCourse) {
      alert('No course selected')
      return
    }

    // Prepare metadata for each file with defaults
    const metadata = files.map(file => ({
      file: file,
      title: file.name,
      term: ''
    }))

    setPendingFiles(files)
    setFileMetadata(metadata)
    setShowUploadDialog(false)
    setShowMetadataDialog(true)
  }

  const handleMetadataSubmit = async () => {
    if (isUploading) return; // Prevent multiple uploads
    
    setIsUploading(true)
    try {
      const uploadFormData = new FormData()
      uploadFormData.append('course_id', selectedCourse.course_id)
      uploadFormData.append('user_id', 'admin')
      
      for (const item of fileMetadata) {
        uploadFormData.append('files', item.file)
      }
      
      const uploadResponse = await fetch('http://localhost:8000/chat/upload_files_for_rag', {
        method: 'POST',
        body: uploadFormData,
        signal: AbortSignal.timeout(300000)
      })
      
      if (uploadResponse.ok) {
        const uploadData = await uploadResponse.json()
        console.log('RAG upload completed successfully:', uploadData)
        
        // Update document metadata with custom titles and terms
        for (let i = 0; i < uploadData.results.length; i++) {
          const result = uploadData.results[i]
          const metadata = fileMetadata[i]
          if (result.status === 'completed' && result.rag_processing?.document_id) {
            // Update the document metadata with custom title and term
            await fetch(`http://localhost:8000/documents/${result.rag_processing.document_id}`, {
              method: 'PUT',
              headers: { 'Content-Type': 'application/json' },
              body: JSON.stringify({
                title: metadata.title,
                term: metadata.term || null
              })
            })
          }
        }
        
        const successCount = uploadData.results.filter(r => r.status === 'completed').length
        const failedCount = uploadData.results.filter(r => r.status === 'failed').length
        
        if (failedCount > 0) {
          const failedFiles = uploadData.results.filter(r => r.status === 'failed')
          const errorMessages = failedFiles.map(f => `${f.filename}: ${f.error || 'Unknown error'}`).join('\n')
          alert(`Upload completed with issues:\n${successCount} files successful\n${failedCount} files failed:\n\n${errorMessages}`)
        } else {
          alert(`Successfully uploaded ${successCount} files to RAG`)
        }
        
        // Close dialog and reset state
        setShowMetadataDialog(false)
        setPendingFiles([])
        setFileMetadata([])
        
        // Reload documents to show updated metadata
        if (selectedCourse) {
          const updatedCourses = await Promise.all(
            courses.map(async (course) => {
              if (course.course_id === selectedCourse.course_id) {
                const docs = await loadDocuments(course.course_id)
                return { ...course, documents: docs }
              }
              return course
            })
          )
          setCourses(updatedCourses)
        }
      } else {
        console.error('RAG upload failed:', uploadResponse.status, uploadResponse.statusText)
        alert('Upload failed')
      }
    } catch (error) {
      console.error("Error uploading files to RAG:", error)
      alert('Upload error')
    } finally {
      setIsUploading(false)
    }
  }

  const updateFileMetadata = (index, field, value) => {
    setFileMetadata(prev => prev.map((item, i) => 
      i === index ? { ...item, [field]: value } : item
    ))
  }

  return (
    <div className="flex h-screen bg-gray-50">
      <AdminSidebar title="Admin Panel" />
      <div className="flex-1 flex flex-col">
        <header className="flex items-center justify-between border-b border-gray-200 bg-white px-6 py-4">
          <h1 className="text-2xl font-semibold text-gray-900">Admin Panel</h1>
          <div>
<<<<<<< HEAD
            <Button>Add</Button>
            <Button
              variant="outline"
              className="ml-4"
=======
            <Button onClick={() => setShowCreateDialog(true)}>Add Course</Button>
            <Button
              variant="outline"
              className="ml-4 text-red-600 border-red-300 hover:bg-red-50 hover:text-red-700"
>>>>>>> 967efb03
              onClick={handleLogout}
            >
              Logout
            </Button>
          </div>
        </header>
        <main className="flex-1 overflow-y-auto p-6">
          {loading ? (
            <div className="flex items-center justify-center h-64">
              <div className="text-center">
                <div className="animate-spin rounded-full h-12 w-12 border-b-2 border-blue-600 mx-auto mb-4"></div>
                <p className="text-gray-600">Loading courses...</p>
              </div>
            </div>
          ) : error ? (
            <div className="flex items-center justify-center h-64">
              <div className="text-center">
                <div className="text-red-600 text-xl mb-2">️</div>
                <p className="text-red-600 mb-4">{error}</p>
                <Button onClick={loadInstructorCourses} variant="outline">
                  Try Again
                </Button>
              </div>
            </div>
          ) : courses.length === 0 ? (
            <div className="flex items-center justify-center h-64">
              <div className="text-center">
                <div className="text-gray-400 text-xl mb-2"></div>
                <p className="text-gray-600 mb-4">No courses found</p>
                <Button onClick={() => setShowCreateDialog(true)}>
                  Create Your First Course
                </Button>
              </div>
            </div>
          ) : (
            <div className="rounded-lg border bg-white">
              <Table>
                <TableHeader>
                  <TableRow>
                    <TableHead className="w-[50px]">#</TableHead>
                    <TableHead>Name</TableHead>
                    <TableHead>Notes</TableHead>
                    <TableHead>Invite Code</TableHead>
                    <TableHead>Doc</TableHead>
                    <TableHead>Prompt</TableHead>
                    <TableHead>Operate</TableHead>
                  </TableRow>
                </TableHeader>
                <TableBody>
                  {courses.map((course, idx) => (
                    <TableRow key={`${course.course_id}-${course.documents?.length || 0}`}>
                      <TableCell>{idx + 1}</TableCell>
                      <TableCell className="font-medium">{course.title}</TableCell>
                      <TableCell className="max-w-xs">
                        <div className="truncate">{course.description || '-'}</div>
                        {course.term && <div className="text-sm text-gray-500">Term: {course.term}</div>}
                      </TableCell>
                      <TableCell className="min-w-[120px]">
                        {course.invite_code ? (
                          <div className="text-center">
                            <div className="flex items-center justify-center space-x-2">
                              <div className="font-mono text-lg font-bold bg-blue-100 text-blue-800 px-3 py-2 rounded-lg border-2 border-blue-300">
                                {course.invite_code}
                              </div>
                              <Button
                                variant="ghost"
                                size="sm"
                                className="h-8 w-8 p-0 text-blue-600 hover:text-blue-800"
                                onClick={(event) => {
                                  navigator.clipboard.writeText(course.invite_code);
                                  // Show brief feedback
                                  const btn = event.target;
                                  const originalText = btn.innerHTML;
                                  btn.innerHTML = '✓';
                                  btn.className = 'h-8 w-8 p-0 text-green-600';
                                  setTimeout(() => {
                                    btn.innerHTML = originalText;
                                    btn.className = 'h-8 w-8 p-0 text-blue-600 hover:text-blue-800';
                                  }, 1000);
                                }}
                                title="Copy invite code"
                              >
                                📋
                              </Button>
                            </div>
                            <div className="text-xs text-gray-500 mt-1">Share with students</div>
                          </div>
                        ) : (
                          <span className="text-gray-400 text-sm">No code</span>
                        )}
                      </TableCell>
                      <TableCell className="min-w-[250px]">
                        {course.documents && course.documents.length > 0 ? (
                          <div className="space-y-1">
                            {course.documents.slice(0, 3).map((doc) => (
                              <div key={doc.document_id} className="flex items-center justify-between text-sm bg-gray-50 p-2 rounded border">
                                <div className="flex-1 min-w-0">
                                  <div className="font-medium truncate">{doc.title || 'Untitled Document'}</div>
                                  {doc.term ? (
                                    <div className="text-xs text-blue-600 bg-blue-50 px-1 rounded mt-1 inline-block">
                                      {doc.term}
                                    </div>
                                  ) : (
                                    <div className="text-xs text-gray-400 mt-1">
                                      No term specified
                                    </div>
                                  )}
                                  <div className="text-xs text-gray-500 mt-1">
                                    ID: {doc.document_id.slice(0, 8)}...
                                  </div>
                                </div>
                                <Button 
                                  variant="ghost" 
                                  size="sm" 
                                  className="h-6 w-6 p-0 text-red-500 hover:text-red-700 ml-2 flex-shrink-0"
                                  onClick={() => handleDeleteDocument(doc.document_id, course.course_id)}
                                >
                                  ×
                                </Button>
                              </div>
                            ))}
                            {course.documents.length > 3 && (
                              <Button 
                                variant="ghost" 
                                size="sm" 
                                className="text-xs text-blue-600 hover:text-blue-800 w-full"
                                onClick={() => {
                                  setDocumentsDialogCourse(course)
                                  setShowDocumentsDialog(true)
                                }}
                              >
                                View all {course.documents.length} documents
                              </Button>
                            )}
                          </div>
                        ) : (
                          <span className="text-gray-400">No documents</span>
                        )}
                      </TableCell>
                      <TableCell className="max-w-xs">
                        <div className="truncate text-sm">{course.prompt || 'Default prompt'}</div>
                      </TableCell>
                      <TableCell>
                        <div className="flex flex-col space-y-1">
                          <Button variant="outline" size="sm" onClick={() => handleUpdate(course)}>
                            Update
                          </Button>
                          <Button variant="destructive" size="sm" onClick={() => handleDeleteCourse(course.course_id)}>
                            Delete
                          </Button>
                          <Button variant="outline" size="sm" onClick={() => handleUpload(course)}>
                            Upload
                          </Button>
                          <Button variant="ghost" size="sm" onClick={() => handleViewActivity(course)}>
                            View Log
                          </Button>
                          <Button variant="ghost" size="sm" onClick={() => handleQandA(course)}>
                            Q and A
                          </Button>
                          <Button variant="ghost" size="sm" onClick={() => handleOpenAIAPI(course)}>
                            OpenAI API
                          </Button>
                        </div>
                      </TableCell>
                    </TableRow>
                  ))}
                </TableBody>
              </Table>
            </div>
          )}
        </main>
      </div>

      {/* Upload Dialog */}
      <Dialog open={showUploadDialog} onOpenChange={setShowUploadDialog}>
        <DialogContent className="max-w-2xl">
          <DialogHeader>
            <DialogTitle>Upload Files to {selectedCourse?.title}</DialogTitle>
          </DialogHeader>
          <div className="space-y-4">
            <DragDropZone
              onFilesDrop={handleFilesDrop}
              acceptedFileTypes={["pdf", "doc", "docx", "txt", "tex", "md", "json", "csv"]}
              multiple={true}
            />
          </div>
        </DialogContent>
      </Dialog>

      {/* Edit Course Dialog */}
      <Dialog open={showEditDialog} onOpenChange={setShowEditDialog}>
        <DialogContent className="max-w-2xl">
          <DialogHeader>
            <DialogTitle>Edit Course</DialogTitle>
          </DialogHeader>
          {editingCourse && (
            <div className="space-y-4">
              <div>
                <Label htmlFor="course-title">Course Name</Label>
                <Input
                  id="course-title"
                  value={editingCourse.title}
                  onChange={(e) => setEditingCourse(prev => ({ ...prev, title: e.target.value }))}
                />
              </div>
              <div>
                <Label htmlFor="course-description">Description</Label>
                <Textarea
                  id="course-description"
                  value={editingCourse.description || ''}
                  onChange={(e) => setEditingCourse(prev => ({ ...prev, description: e.target.value }))}
                />
              </div>
              <div>
                <Label htmlFor="course-term">Term</Label>
                <Input
                  id="course-term"
                  value={editingCourse.term || ''}
                  onChange={(e) => setEditingCourse(prev => ({ ...prev, term: e.target.value }))}
                  placeholder="e.g., Fall 2024"
                />
              </div>

              <div>
                <Label htmlFor="course-prompt">Custom Prompt</Label>
                <Textarea
                  id="course-prompt"
                  value={editingCourse.prompt || ''}
                  onChange={(e) => setEditingCourse(prev => ({ ...prev, prompt: e.target.value }))}
                  placeholder="Enter custom system prompt for this course..."
                  rows={4}
                />
              </div>
            </div>
          )}
          <DialogFooter>
            <Button variant="outline" onClick={() => setShowEditDialog(false)}>
              Cancel
            </Button>
            <Button onClick={handleSaveCourse}>
              Save Changes
            </Button>
          </DialogFooter>
        </DialogContent>
      </Dialog>

      {/* Create Course Dialog */}
      <Dialog open={showCreateDialog} onOpenChange={setShowCreateDialog}>
        <DialogContent className="max-w-2xl">
          <DialogHeader>
            <DialogTitle>Create New Course</DialogTitle>
          </DialogHeader>
          <div className="space-y-4">
            <div>
              <Label htmlFor="new-course-title">Course Name *</Label>
              <Input
                id="new-course-title"
                value={newCourse.title}
                onChange={(e) => setNewCourse(prev => ({ ...prev, title: e.target.value }))}
                placeholder="Enter course name"
              />
            </div>
            <div>
              <Label htmlFor="new-course-description">Description</Label>
              <Textarea
                id="new-course-description"
                value={newCourse.description}
                onChange={(e) => setNewCourse(prev => ({ ...prev, description: e.target.value }))}
                placeholder="Enter course description"
              />
            </div>
            <div>
              <Label htmlFor="new-course-term">Term</Label>
              <Input
                id="new-course-term"
                value={newCourse.term}
                onChange={(e) => setNewCourse(prev => ({ ...prev, term: e.target.value }))}
                placeholder="e.g., Fall 2024"
              />
            </div>

            <div>
              <Label htmlFor="new-course-prompt">Custom Prompt</Label>
              <Textarea
                id="new-course-prompt"
                value={newCourse.prompt}
                onChange={(e) => setNewCourse(prev => ({ ...prev, prompt: e.target.value }))}
                placeholder="Enter custom system prompt for this course..."
                rows={4}
              />
            </div>
          </div>
          <DialogFooter>
            <Button variant="outline" onClick={() => setShowCreateDialog(false)}>
              Cancel
            </Button>
            <Button onClick={handleCreateCourse}>
              Create Course
            </Button>
          </DialogFooter>
        </DialogContent>
      </Dialog>

      {/* Metadata Input Dialog */}
      <Dialog open={showMetadataDialog} onOpenChange={setShowMetadataDialog}>
        <DialogContent className="max-w-2xl max-h-[80vh] overflow-y-auto">
          <DialogHeader>
            <DialogTitle>File Metadata</DialogTitle>
          </DialogHeader>
          <div className="space-y-4">
            <p className="text-sm text-gray-600">
              Please review and customize the metadata for each file. Press Enter or leave blank to use defaults.
            </p>
            {fileMetadata.map((item, index) => (
              <div key={index} className="border rounded-lg p-4 space-y-3">
                <h4 className="font-medium text-sm">File: {item.file.name}</h4>
                <div className="grid grid-cols-2 gap-4">
                  <div>
                    <Label htmlFor={`title-${index}`}>Title</Label>
                    <Input
                      id={`title-${index}`}
                      value={item.title}
                      onChange={(e) => updateFileMetadata(index, 'title', e.target.value)}
                      placeholder={`Default: ${item.file.name}`}
                    />
                  </div>
                  <div>
                    <Label htmlFor={`term-${index}`}>Term (optional)</Label>
                    <Input
                      id={`term-${index}`}
                      value={item.term}
                      onChange={(e) => updateFileMetadata(index, 'term', e.target.value)}
                      placeholder="e.g., Fall 2024, Winter 2025"
                    />
                  </div>
                </div>
              </div>
            ))}
          </div>
          <DialogFooter>
            <Button 
              variant="outline" 
              onClick={() => setShowMetadataDialog(false)}
              disabled={isUploading}
            >
              Cancel
            </Button>
            <Button 
              onClick={handleMetadataSubmit}
              disabled={isUploading}
            >
              {isUploading ? 'Uploading...' : 'Upload Files'}
            </Button>
          </DialogFooter>
        </DialogContent>
      </Dialog>

      {/* View All Documents Dialog */}
      <Dialog open={showDocumentsDialog} onOpenChange={setShowDocumentsDialog}>
        <DialogContent className="max-w-4xl max-h-[80vh] overflow-y-auto">
          <DialogHeader>
            <DialogTitle>
              Documents for {documentsDialogCourse?.title}
              {documentsDialogCourse?.term && ` (${documentsDialogCourse.term})`}
            </DialogTitle>
          </DialogHeader>
          <div className="space-y-3">
            {documentsDialogCourse?.documents?.map((doc) => (
              <div key={doc.document_id} className="border rounded-lg p-4 bg-gray-50">
                <div className="flex items-start justify-between">
                  <div className="flex-1 min-w-0">
                    <h4 className="font-medium text-lg mb-2">{doc.title || 'Untitled Document'}</h4>
                    <div className="grid grid-cols-2 gap-4 text-sm text-gray-600 mb-3">
                      <div>
                        <span className="font-medium">Document ID:</span>
                        <div className="font-mono text-xs bg-white px-2 py-1 rounded mt-1">
                          {doc.document_id}
                        </div>
                      </div>
                      <div>
                        <span className="font-medium">Term:</span>
                        <div className="mt-1">
                          {doc.term ? (
                            <span className="bg-blue-100 text-blue-800 px-2 py-1 rounded text-xs">
                              {doc.term}
                            </span>
                          ) : (
                            <span className="bg-gray-100 text-gray-600 px-2 py-1 rounded text-xs">
                              No term specified
                            </span>
                          )}
                        </div>
                      </div>
                    </div>
                    {doc.created_at && (
                      <div className="text-xs text-gray-500">
                        Created: {new Date(doc.created_at).toLocaleString()}
                      </div>
                    )}
                    {doc.updated_at && doc.updated_at !== doc.created_at && (
                      <div className="text-xs text-gray-500">
                        Updated: {new Date(doc.updated_at).toLocaleString()}
                      </div>
                    )}
                  </div>
                  <Button 
                    variant="destructive" 
                    size="sm"
                    className="ml-4"
                    onClick={() => {
                      handleDeleteDocument(doc.document_id, documentsDialogCourse.course_id)
                      setShowDocumentsDialog(false)
                    }}
                  >
                    Delete
                  </Button>
                </div>
              </div>
            )) || (
              <div className="text-center text-gray-500 py-8">
                No documents found for this course.
              </div>
            )}
          </div>
          <DialogFooter>
            <Button variant="outline" onClick={() => setShowDocumentsDialog(false)}>
              Close
            </Button>
          </DialogFooter>
        </DialogContent>
      </Dialog>

      {/* Custom Model Dialog */}
      <Dialog open={showCustomModelDialog} onOpenChange={setShowCustomModelDialog}>
        <DialogContent className="max-w-md">
          <DialogHeader>
            <DialogTitle>Add Custom OpenAI Model</DialogTitle>
          </DialogHeader>
          {selectedCourseForModel && (
            <div className="space-y-4">
              <div className="text-sm text-gray-600">
                Adding custom model for: <strong>{selectedCourseForModel.title}</strong>
              </div>
              <div>
                <Label htmlFor="model-name">Model Name *</Label>
                <Input
                  id="model-name"
                  value={customModelData.name}
                  onChange={(e) => setCustomModelData(prev => ({ ...prev, name: e.target.value }))}
                  placeholder="e.g., ChatGPT-5, Custom GPT-4"
                />
              </div>
              <div>
                <Label htmlFor="api-key">OpenAI API Key *</Label>
                <Input
                  id="api-key"
                  type="password"
                  value={customModelData.api_key}
                  onChange={(e) => setCustomModelData(prev => ({ ...prev, api_key: e.target.value }))}
                  placeholder="sk-..."
                />
              </div>
              <div>
                <Label htmlFor="model-type">Model Type</Label>
                <Select
                  value={customModelData.model_type}
                  onValueChange={(value) => setCustomModelData(prev => ({ ...prev, model_type: value }))}
                >
                  <SelectTrigger>
                    <SelectValue />
                  </SelectTrigger>
                  <SelectContent>
                    <SelectItem value="openai">OpenAI</SelectItem>
                  </SelectContent>
                </Select>
              </div>
            </div>
          )}
          <DialogFooter>
            <Button variant="outline" onClick={() => setShowCustomModelDialog(false)}>
              Cancel
            </Button>
            <Button onClick={handleCustomModelSubmit}>
              Add Model
            </Button>
          </DialogFooter>
        </DialogContent>
      </Dialog>
    </div>
  )
} <|MERGE_RESOLUTION|>--- conflicted
+++ resolved
@@ -178,16 +178,6 @@
     navigate(`/admin/logs?course_id=${encodeURIComponent(course.course_id)}`);
   }
 
-<<<<<<< HEAD
-  const handleFileChange = (event) => {
-    const file = event.target.files[0]
-    if (file) {
-      console.log("Selected file:", file.name)
-      throw new Error('File upload not implemented - API endpoint required');
-    }
-  }
-
-=======
   const handleQandA = (course) => {
     navigate(`/chat?course_id=${encodeURIComponent(course.course_id)}`)
   }
@@ -309,15 +299,12 @@
     }
   }
 
->>>>>>> 967efb03
   const handleLogout = () => {
     localStorage.removeItem('user');
     localStorage.removeItem('access_token');
     navigate('/login');
   };
 
-<<<<<<< HEAD
-=======
   // Load documents for each course automatically
   useEffect(() => {
     const loadAllDocuments = async () => {
@@ -344,7 +331,6 @@
     }
   }, [courses, documentsLoaded])
 
->>>>>>> 967efb03
   const handleFilesDrop = async (files) => {
     if (!selectedCourse) {
       alert('No course selected')
@@ -458,17 +444,10 @@
         <header className="flex items-center justify-between border-b border-gray-200 bg-white px-6 py-4">
           <h1 className="text-2xl font-semibold text-gray-900">Admin Panel</h1>
           <div>
-<<<<<<< HEAD
-            <Button>Add</Button>
-            <Button
-              variant="outline"
-              className="ml-4"
-=======
             <Button onClick={() => setShowCreateDialog(true)}>Add Course</Button>
             <Button
               variant="outline"
               className="ml-4 text-red-600 border-red-300 hover:bg-red-50 hover:text-red-700"
->>>>>>> 967efb03
               onClick={handleLogout}
             >
               Logout
