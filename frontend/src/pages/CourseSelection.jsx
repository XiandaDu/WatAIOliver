import React, { useState, useEffect } from "react";
import { useNavigate } from "react-router-dom";
import { Button } from "../components/ui/button";
import { Input } from "../components/ui/input";
import { Label } from "../components/ui/label";
import {
  Card,
  CardHeader,
  CardTitle,
  CardDescription,
  CardContent,
} from "../components/ui/card";

export default function CourseSelection() {
  const [inviteCode, setInviteCode] = useState("");
  const [user, setUser] = useState(null);
  const [loading, setLoading] = useState(true);
  const [courses, setCourses] = useState([]);
  const [error, setError] = useState(null);
  const navigate = useNavigate();

  useEffect(() => {
    const fetchCourses = async () => {
      try {
<<<<<<< HEAD
        const response = await fetch("http://localhost:8000/course/", {
          headers: {
            Authorization: `Bearer ${localStorage.getItem("access_token")}`,
          },
        });
=======
        const response = await fetch(
          `${import.meta.env.VITE_API_BASE_URL}/course/`,
          {
            headers: {
              Authorization: `Bearer ${localStorage.getItem("access_token")}`,
            },
          }
        );
>>>>>>> 349aa277

        if (!response.ok) {
          throw new Error(`Failed to fetch courses: ${response.statusText}`);
        }

        const data = await response.json();
        setCourses(data || []);
      } catch (err) {
        console.error("Error fetching courses:", err);
        setError(err.message);
      } finally {
        setLoading(false);
      }
    };

    fetchCourses();
  }, []);

  useEffect(() => {
    // Check if user is authenticated
    const userData = localStorage.getItem("user");
    if (!userData) {
      navigate("/login");
      return;
    }

    const parsedUser = JSON.parse(userData);
    setUser(parsedUser);

    // Redirect instructors/admins to admin panel
    if (parsedUser.role === "instructor" || parsedUser.role === "admin") {
      navigate("/admin");
      return;
    }
  }, [navigate]);

  const handleJoinCourse = (courseId) => {
    if (!courseId) {
      throw new Error("Course ID is required to join a course");
    }
    // console.log("Joining course:", courseId);
    navigate(`/chat?course=${courseId}`);
  };

  const handleInviteCodeSubmit = async (e) => {
    e.preventDefault();
    const code = inviteCode.trim();
    if (!code || code.length !== 6) {
      alert("Please enter a valid 6-digit invite code.");
      return;
    }
    try {
      const formData = new FormData();
      formData.append("invite_code", code);
      const response = await fetch(
<<<<<<< HEAD
        "http://localhost:8000/course/join-by-code",
=======
        `${import.meta.env.VITE_API_BASE_URL}/course/join-by-code`,
>>>>>>> 349aa277
        {
          method: "POST",
          headers: {
            Authorization: `Bearer ${localStorage.getItem("access_token")}`,
          },
          body: formData,
        }
      );
      if (!response.ok) {
        const err = await response.json().catch(() => ({}));
        throw new Error(err.detail || `Failed to join: ${response.statusText}`);
      }
      const data = await response.json();

      // Success! Clear the invite code and refresh the courses list
      setInviteCode("");
      alert(
        `Successfully joined "${data.title}"! You can now select it from your courses below.`
      );

      // Refresh courses to show the newly joined course
      try {
<<<<<<< HEAD
        const coursesResponse = await fetch("http://localhost:8000/course/", {
          headers: {
            Authorization: `Bearer ${localStorage.getItem("access_token")}`,
          },
        });
=======
        const coursesResponse = await fetch(
          `${import.meta.env.VITE_API_BASE_URL}/course/`,
          {
            headers: {
              Authorization: `Bearer ${localStorage.getItem("access_token")}`,
            },
          }
        );
>>>>>>> 349aa277
        if (coursesResponse.ok) {
          const coursesData = await coursesResponse.json();
          setCourses(coursesData || []);
        }
      } catch (refreshErr) {
        console.error("Error refreshing courses:", refreshErr);
        // Still show success message even if refresh fails
      }
    } catch (err) {
      console.error("Join by code failed:", err);
      alert(err.message || "Failed to join course");
    }
  };

  const handleLogout = () => {
    localStorage.removeItem("user");
    localStorage.removeItem("access_token");
    navigate("/login");
  };

  if (loading || !user) {
    return (
      <div className="min-h-screen bg-gray-50 flex items-center justify-center">
        <div className="text-center">
          <div className="animate-spin rounded-full h-32 w-32 border-b-2 border-gray-900"></div>
          <p className="mt-4 text-gray-600">Loading...</p>
        </div>
      </div>
    );
  }

  return (
    <div className="min-h-screen bg-gray-50 py-12 px-4 sm:px-6 lg:px-8">
      <div className="max-w-3xl mx-auto">
        <div className="flex justify-between items-center mb-8">
          <div className="text-center flex-1">
            <h2 className="text-3xl font-bold text-gray-900">
              Select a Course
            </h2>
            <p className="mt-2 text-gray-600">
              Welcome back, {user?.username || user?.email}
            </p>
          </div>
          <Button
            onClick={handleLogout}
            variant="outline"
            className="ml-4 text-red-600 border-red-300 hover:bg-red-50 hover:text-red-700"
          >
            Logout
          </Button>
        </div>

        {/* Joined Courses Section */}
        <div className="mb-12">
          <h3 className="text-xl font-semibold mb-4">Your Courses</h3>
          {loading ? (
            <div className="text-center py-8">
              <div className="animate-spin rounded-full h-12 w-12 border-b-2 border-gray-900 mx-auto"></div>
              <p className="mt-4 text-gray-600">Loading courses...</p>
            </div>
          ) : error ? (
            <div className="text-center py-8">
              <p className="text-red-600 mb-4">
                Error loading courses: {error}
              </p>
              <Button onClick={() => window.location.reload()}>Retry</Button>
            </div>
          ) : courses.length === 0 ? (
            <div className="text-center py-8">
              <p className="text-gray-600">
                No courses joined yet. Join a course below.
              </p>
            </div>
          ) : (
            <div className="grid gap-4">
              {courses.map((course) => (
                <Card key={course.course_id}>
                  <CardContent className="flex justify-between items-center p-6">
                    <div>
                      <CardTitle className="text-lg">{course.title}</CardTitle>
                      <CardDescription>{course.term}</CardDescription>
                    </div>
                    <Button onClick={() => handleJoinCourse(course.course_id)}>
                      Enter Chat
                    </Button>
                  </CardContent>
                </Card>
              ))}
            </div>
          )}
        </div>

        {/* Invite Code Section */}
        <Card>
          <CardHeader>
            <CardTitle className="text-xl">Have an Invite Code?</CardTitle>
            <CardDescription>
              Enter your 6-digit invite code below
            </CardDescription>
          </CardHeader>
          <CardContent>
            <form onSubmit={handleInviteCodeSubmit} className="space-y-4">
              <div>
                <Label htmlFor="inviteCode">Invite code</Label>
                <Input
                  id="inviteCode"
                  type="text"
                  value={inviteCode}
                  onChange={(e) =>
                    setInviteCode(e.target.value.replace(/\D/g, "").slice(0, 6))
                  }
                  placeholder="e.g. 123456"
                  className="mt-1 block w-full"
                />
              </div>
              <Button type="submit" className="w-full">
                Join via Code
              </Button>
            </form>
          </CardContent>
        </Card>
      </div>
    </div>
  );
}<|MERGE_RESOLUTION|>--- conflicted
+++ resolved
@@ -22,13 +22,6 @@
   useEffect(() => {
     const fetchCourses = async () => {
       try {
-<<<<<<< HEAD
-        const response = await fetch("http://localhost:8000/course/", {
-          headers: {
-            Authorization: `Bearer ${localStorage.getItem("access_token")}`,
-          },
-        });
-=======
         const response = await fetch(
           `${import.meta.env.VITE_API_BASE_URL}/course/`,
           {
@@ -37,7 +30,6 @@
             },
           }
         );
->>>>>>> 349aa277
 
         if (!response.ok) {
           throw new Error(`Failed to fetch courses: ${response.statusText}`);
@@ -93,11 +85,7 @@
       const formData = new FormData();
       formData.append("invite_code", code);
       const response = await fetch(
-<<<<<<< HEAD
-        "http://localhost:8000/course/join-by-code",
-=======
         `${import.meta.env.VITE_API_BASE_URL}/course/join-by-code`,
->>>>>>> 349aa277
         {
           method: "POST",
           headers: {
@@ -120,13 +108,6 @@
 
       // Refresh courses to show the newly joined course
       try {
-<<<<<<< HEAD
-        const coursesResponse = await fetch("http://localhost:8000/course/", {
-          headers: {
-            Authorization: `Bearer ${localStorage.getItem("access_token")}`,
-          },
-        });
-=======
         const coursesResponse = await fetch(
           `${import.meta.env.VITE_API_BASE_URL}/course/`,
           {
@@ -135,7 +116,6 @@
             },
           }
         );
->>>>>>> 349aa277
         if (coursesResponse.ok) {
           const coursesData = await coursesResponse.json();
           setCourses(coursesData || []);
